--- conflicted
+++ resolved
@@ -292,12 +292,7 @@
 inline port
 iaf_cond_exp::handles_test_event( SpikeEvent&, rport receptor_type )
 {
-<<<<<<< HEAD
-  if ( receptor_type != 0 )
-  {
-=======
   if ( receptor_type > 1 )
->>>>>>> 7fc04f45
     throw UnknownReceptorType( receptor_type, get_name() );
   }
   return 0;
