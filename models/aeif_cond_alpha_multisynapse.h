/*
 *  aeif_cond_alpha_multisynapse.h
 *
 *  This file is part of NEST.
 *
 *  Copyright (C) 2004 The NEST Initiative
 *
 *  NEST is free software: you can redistribute it and/or modify
 *  it under the terms of the GNU General Public License as published by
 *  the Free Software Foundation, either version 2 of the License, or
 *  (at your option) any later version.
 *
 *  NEST is distributed in the hope that it will be useful,
 *  but WITHOUT ANY WARRANTY; without even the implied warranty of
 *  MERCHANTABILITY or FITNESS FOR A PARTICULAR PURPOSE.  See the
 *  GNU General Public License for more details.
 *
 *  You should have received a copy of the GNU General Public License
 *  along with NEST.  If not, see <http://www.gnu.org/licenses/>.
 *
 */

#ifndef AEIF_COND_ALPHA_MULTISYNAPSE_H
#define AEIF_COND_ALPHA_MULTISYNAPSE_H

// Includes from nestkernel:
#include "archiving_node.h"
#include "connection.h"
#include "event.h"
#include "nest_types.h"
#include "ring_buffer.h"
#include "universal_data_logger.h"

/* BeginDocumentation
 Name: aeif_cond_alpha_multisynapse - Conductance based exponential
                                      integrate-and-fire neuron model according
                                      to Brette and Gerstner (2005) with
                                      multiple synaptic time constants.

 Description:

 aeif_cond_alpha_multisynapse is a direct extension of
 aeif_cond_alpha_RK5.  In contrast to most other neuron models, this
 one allow an arbitrary number of synaptic time constant.

 The time constants are supplied by two arrays tau_ex and tau_in for
 the excitatory and inhibitory synapses, respectively.  Port numbers
 are then automatically assigned and there range is from 1 to n.  (n
 being the index of the last element of the tau_ex and tau_in
 arrays).
 During connection, the ports are selected with the property "receptor_type".

 Examples:
 % PyNEST example, of how to assign a synaptic time constant to a receptor type.

 nest.SetDefaults('aeif_cond_alpha_multisynapse', {'HMIN':0.001})
 nest.SetDefaults('aeif_cond_alpha_multisynapse', {'MAXERR':1e-10})

 neuron = nest.Create('aeif_cond_alpha_multisynapse')
 nest.SetStatus(neuron, {"V_peak": 0.0, "a": 4.0, "b":80.5})
 nest.SetStatus(neuron, {'taus_syn':[0.2,2.0,20.0,20.0]})

 spike = nest.Create('spike_generator', params = {'spike_times':
                                                             np.array([100.0])})
 voltmeter = nest.Create('voltmeter', 1, {'withgid': True})

 nest.CopyModel("static_synapse", "synapse1", {"weight":1.0, "delay":1.0,
   'receptor_type': 1})
 nest.CopyModel("static_synapse", "synapse2", {"weight":1.0, "delay":100.0,
   'receptor_type': 2})
 nest.CopyModel("static_synapse", "synapse3", {"weight":1.0, "delay":300.0,
   'receptor_type': 3})
 nest.CopyModel("static_synapse", "synapse4", {"weight":-1.0, "delay":500.0,
   'receptor_type': 4})

 nest.Connect(spike, neuron, model="synapse1")
 nest.Connect(spike, neuron, model="synapse2")
 nest.Connect(spike, neuron, model="synapse3")
 nest.Connect(spike, neuron, model="synapse4")

 nest.Connect(voltmeter, neuron)

 Sends: SpikeEvent

 Receives: SpikeEvent, CurrentEvent, DataLoggingRequest

 Author:  Daniel Peppicelli, adapted from aeif_cond_alpha_RK5
 SeeAlso: aeif_cond_alpha_RK5
 */

namespace nest
{
/**
 * Conductance based exponential integrate-and-fire neuron model according to
 * Brette and Gerstner
 * (2005) with multiple ports.
 */
class aeif_cond_alpha_multisynapse : public Archiving_Node
{

public:
  typedef void ( aeif_cond_alpha_multisynapse::*func_ptr )(
    const std::vector< double >&,
    std::vector< double >& );
  aeif_cond_alpha_multisynapse();
  aeif_cond_alpha_multisynapse( const aeif_cond_alpha_multisynapse& );
  virtual ~aeif_cond_alpha_multisynapse();

  /**
   * Import sets of overloaded virtual functions.
   * @see Technical Issues / Virtual Functions: Overriding, Overloading, and
   * Hiding
   */
  using Node::handle;
  using Node::handles_test_event;

  port send_test_event( Node&, rport, synindex, bool );

  void handle( SpikeEvent& );
  void handle( CurrentEvent& );
  void handle( DataLoggingRequest& );

  port handles_test_event( SpikeEvent&, rport );
  port handles_test_event( CurrentEvent&, rport );
  port handles_test_event( DataLoggingRequest&, rport );

  void get_status( DictionaryDatum& ) const;
  void set_status( const DictionaryDatum& );

private:
  void init_state_( const Node& proto );
  void init_buffers_();
  void calibrate();
  void update( Time const&, const long, const long );

  inline void aeif_cond_alpha_multisynapse_dynamics(
    const std::vector< double >& y,
    std::vector< double >& f );
<<<<<<< HEAD
=======
  inline void aeif_cond_alpha_multisynapse_dynamics_DT0(
    const std::vector< double >& y,
    std::vector< double >& f );
>>>>>>> 1fd378f8

  // The next two classes need to be friends to access the State_ class/member
  friend class RecordablesMap< aeif_cond_alpha_multisynapse >;
  friend class UniversalDataLogger< aeif_cond_alpha_multisynapse >;

  // ----------------------------------------------------------------

  /**
   * Independent parameters of the model.
   */
  struct Parameters_
  {
    double V_peak_;  //!< Spike detection threshold in mV
    double V_reset_; //!< Reset Potential in mV
    double t_ref_;   //!< Refractory period in ms

    double g_L;     //!< Leak Conductance in nS
    double C_m;     //!< Membrane Capacitance in pF
    double E_ex;    //!< Excitatory reversal Potential in mV
    double E_in;    //!< Inhibitory reversal Potential in mV
    double E_L;     //!< Leak reversal Potential (aka resting potential) in mV
    double Delta_T; //!< Slope faktor in ms.
    double tau_w;   //!< adaptation time-constant in ms.
    double a;       //!< Subthreshold adaptation in nS.
    double b;       //!< Spike-triggered adaptation in pA
    double V_th;    //!< Spike threshold in mV.
    double t_ref;   //!< Refractory period in ms.
    std::vector< double > taus_syn; //!< Time constants of synaptic currents
                                    //!< in ms..
    double I_e;                     //!< Intrinsic current in pA.
    double MAXERR; //!< Maximal error for adaptive stepsize solver
    double HMIN;   //!< Smallest permissible stepsize in ms.

    // type is long because other types are not put through in GetStatus
    std::vector< long > receptor_types_;
    size_t num_of_receptors_;

    // boolean flag which indicates whether the neuron has connections
    bool has_connections_;

    Parameters_(); //!< Sets default parameter values

    void get( DictionaryDatum& ) const; //!< Store current values in dictionary
    void set( const DictionaryDatum& ); //!< Set values from dictionary
  };

  // ----------------------------------------------------------------

  /**
   * State variables of the model.
   * @note Copy constructor and assignment operator required because
   *       of C-style arrays.
   */
  struct State_
  {

    /**
     * Enumeration identifying elements in state vector State_::y_.
     * This enum identifies the elements of the vector. It must be public to be
     * accessible from the iteration function. The last four elements of this
     * enum (DG_EXC, G_EXC, DG_INH, G_INH) will be repeated n times at the end
     * of the state vector State_::y with n being the number of synapses.
     */
    enum StateVecElems
    {
      V_M = 0,
      W,      // 1
      DG_EXC, // 2
      G_EXC,  // 3
      DG_INH, // 4
      G_INH,  // 5
      STATE_VECTOR_MIN_SIZE
    };

    static const size_t NUMBER_OF_FIXED_STATES_ELEMENTS = 2; // V_M, W
    // DG_EXC, G_EXC, DG_INH, G_INH
    static const size_t NUMBER_OF_STATES_ELEMENTS_PER_RECEPTOR = 4;

    std::vector< double > y_;   //!< neuron state
    std::vector< double > k1;   //!< Runge-Kutta variable
    std::vector< double > k2;   //!< Runge-Kutta variable
    std::vector< double > k3;   //!< Runge-Kutta variable
    std::vector< double > k4;   //!< Runge-Kutta variable
    std::vector< double > k5;   //!< Runge-Kutta variable
    std::vector< double > k6;   //!< Runge-Kutta variable
    std::vector< double > k7;   //!< Runge-Kutta variable
    std::vector< double > yin;  //!< Runge-Kutta variable
    std::vector< double > ynew; //!< 5th order update
    std::vector< double > yref; //!< 4th order update
<<<<<<< HEAD
    int r_;                     //!< number of refractory steps remaining
=======
    unsigned int r_;            //!< number of refractory steps remaining
>>>>>>> 1fd378f8

    State_( const Parameters_& ); //!< Default initialization
    State_( const State_& );
    State_& operator=( const State_& );

    void get( DictionaryDatum& ) const;
    void set( const DictionaryDatum& );

  }; // State_

  // ----------------------------------------------------------------

  /**
   * Buffers of the model.
   */
  struct Buffers_
  {
    Buffers_( aeif_cond_alpha_multisynapse& );
    Buffers_( const Buffers_&, aeif_cond_alpha_multisynapse& );

    //! Logger for all analog data
    UniversalDataLogger< aeif_cond_alpha_multisynapse > logger_;

    /** buffers and sums up incoming spikes/currents */
    std::vector< RingBuffer > spike_exc_;
    std::vector< RingBuffer > spike_inh_;
    RingBuffer currents_;

    // IntergrationStep_ should be reset with the neuron on ResetNetwork,
    // but remain unchanged during calibration. Since it is initialized with
    // step_, and the resolution cannot change after nodes have been created,
    // it is safe to place both here.
    double step_;            //!< simulation step size in ms
    double IntegrationStep_; //!< current integration time step,
                             //!< updated by solver

    /**
     * Input current injected by CurrentEvent.
     * This variable is used to transport the current applied into the
     * _dynamics function computing the derivative of the state vector.
     * It must be a part of Buffers_, since it is initialized once before
     * the first simulation, but not modified before later Simulate calls.
     */
    double I_stim_;
  };

  // ----------------------------------------------------------------

  /**
   * Internal variables of the model.
   */
  struct Variables_
  {

    /** initial value to normalise excitatory synaptic conductance */
    std::vector< double > g0_ex_;

    /** initial value to normalise inhibitory synaptic conductance */
    std::vector< double > g0_in_;

<<<<<<< HEAD
    int RefractoryCounts_;
=======
    /**
     * Threshold detection for spike events: P.V_peak if Delta_T > 0.,
     * P.V_th if Delta_T == 0.
     */
    double V_peak;

    /** pointer to the rhs function giving the dynamics to the ODE solver **/
    func_ptr model_dynamics;

    unsigned int refractory_counts_;
>>>>>>> 1fd378f8
  };

  // Access functions for UniversalDataLogger -------------------------------

  //! Read out state vector elements, used by UniversalDataLogger
  template < State_::StateVecElems elem >
  double
  get_y_elem_() const
  {
    return S_.y_[ elem ];
  }

  // Data members -----------------------------------------------------------

  /**
   * @defgroup aeif_cond_alpha_multisynapse
   * Instances of private data structures for the different types
   * of data pertaining to the model.
   * @note The order of definitions is important for speed.
   * @{
   */
  Parameters_ P_;
  State_ S_;
  Variables_ V_;
  Buffers_ B_;
  /** @} */

  //! Mapping of recordables names to access functions
  static RecordablesMap< aeif_cond_alpha_multisynapse > recordablesMap_;
};

inline port
aeif_cond_alpha_multisynapse::send_test_event( Node& target,
  rport receptor_type,
  synindex,
  bool )
{
  SpikeEvent e;
  e.set_sender( *this );

  return target.handles_test_event( e, receptor_type );
}

inline port
aeif_cond_alpha_multisynapse::handles_test_event( CurrentEvent&,
  rport receptor_type )
{
  if ( receptor_type != 0 )
    throw UnknownReceptorType( receptor_type, get_name() );
  return 0;
}

inline port
aeif_cond_alpha_multisynapse::handles_test_event( DataLoggingRequest& dlr,
  rport receptor_type )
{
  if ( receptor_type != 0 )
    throw UnknownReceptorType( receptor_type, get_name() );
  return B_.logger_.connect_logging_device( dlr, recordablesMap_ );
}

inline void
aeif_cond_alpha_multisynapse::get_status( DictionaryDatum& d ) const
{
  P_.get( d );
  S_.get( d );
  Archiving_Node::get_status( d );

  ( *d )[ names::recordables ] = recordablesMap_.get_list();
}

inline void
aeif_cond_alpha_multisynapse::set_status( const DictionaryDatum& d )
{
  Parameters_ ptmp = P_; // temporary copy in case of errors
  ptmp.set( d );         // throws if BadProperty
  State_ stmp = S_;      // temporary copy in case of errors
  stmp.set( d );         // throws if BadProperty

  // We now know that (ptmp, stmp) are consistent. We do not
  // write them back to (P_, S_) before we are also sure that
  // the properties to be set in the parent class are internally
  // consistent.
  Archiving_Node::set_status( d );

  // if we get here, temporaries contain consistent set of properties
  P_ = ptmp;
  S_ = stmp;
}

/**
 * Function computing right-hand side of ODE for the ODE solver if Delta_T != 0.
 * @param y State vector (input).
 * @param f Derivatives (output).
 */
inline void
aeif_cond_alpha_multisynapse::aeif_cond_alpha_multisynapse_dynamics(
  const std::vector< double >& y,
  std::vector< double >& f )
{
  // a shorthand
  typedef aeif_cond_alpha_multisynapse::State_ S;

  // y[] is the current internal state of the integrator (yin), not the state
  // vector in the node, node.S_.y[].

  // The following code is verbose for the sake of clarity. We assume that a
  // good compiler will optimize the verbosity away ...

  // shorthand for state variables
<<<<<<< HEAD
  const double& V = y[ S::V_M ];
=======
  const double& V = std::min( y[ S::V_M ], P_.V_peak_ );
>>>>>>> 1fd378f8
  const double& w = y[ S::W ];

  double I_syn_exc = 0.0;
  double I_syn_inh = 0.0;

  for ( size_t i = 0; i < ( P_.num_of_receptors_
                            * S::NUMBER_OF_STATES_ELEMENTS_PER_RECEPTOR );
        i += S::NUMBER_OF_STATES_ELEMENTS_PER_RECEPTOR )
  {
    I_syn_exc += y[ S::G_EXC + i ] * ( V - P_.E_ex );
    I_syn_inh += y[ S::G_INH + i ] * ( V - P_.E_in );
  }

<<<<<<< HEAD
  // We pre-compute the argument of the exponential
  const double exp_arg = ( V - P_.V_th ) / P_.Delta_T;

  // Upper bound for exponential argument to avoid numerical instabilities
  const double MAX_EXP_ARG = 10.;

  // If the argument is too large, we clip it.
  const double I_spike =
    P_.Delta_T * std::exp( std::min( exp_arg, MAX_EXP_ARG ) );
=======
  // for this function the exponential must still be bounded
  // otherwise either issue77.sli fails because of numerical instability or
  // the value of w undergoes jumps because of V's divergence.
  const double exp_arg = std::min( ( V - P_.V_th ) / P_.Delta_T, 10. );
  const double I_spike = P_.Delta_T * std::exp( exp_arg );
>>>>>>> 1fd378f8

  // dv/dt
  f[ S::V_M ] = ( -P_.g_L * ( ( V - P_.E_L ) - I_spike ) - I_syn_exc - I_syn_inh
                  - w + P_.I_e + B_.I_stim_ ) / P_.C_m;

  // Adaptation current w.
  f[ S::W ] = ( P_.a * ( V - P_.E_L ) - w ) / P_.tau_w;

  size_t j = 0;
  for ( size_t i = 0; i < P_.num_of_receptors_; ++i )
  {
    j = i * S::NUMBER_OF_STATES_ELEMENTS_PER_RECEPTOR;
    f[ S::DG_EXC + j ] = -y[ S::DG_EXC + j ] / P_.taus_syn[ i ];
    f[ S::G_EXC + j ] = y[ S::DG_EXC + j ]
      - y[ S::G_EXC + j ] / P_.taus_syn[ i ]; // Synaptic Conductance (nS)

    f[ S::DG_INH + j ] = -y[ S::DG_INH + j ] / P_.taus_syn[ i ];
    f[ S::G_INH + j ] = y[ S::DG_INH + j ]
      - y[ S::G_INH + j ] / P_.taus_syn[ i ]; // Synaptic Conductance (nS)
  }
}

/**
 * Function computing right-hand side of ODE for the ODE solver if Delta_T == 0.
 * @param y State vector (input).
 * @param f Derivatives (output).
 */
inline void
aeif_cond_alpha_multisynapse::aeif_cond_alpha_multisynapse_dynamics_DT0(
  const std::vector< double >& y,
  std::vector< double >& f )
{
  // a shorthand
  typedef aeif_cond_alpha_multisynapse::State_ S;

  // y[] is the current internal state of the integrator (yin), not the state
  // vector in the node, node.S_.y[].

  // The following code is verbose for the sake of clarity. We assume that a
  // good compiler will optimize the verbosity away ...

  // shorthand for state variables
  const double& V = y[ S::V_M ];
  const double& w = y[ S::W ];

  double I_syn_exc = 0.0;
  double I_syn_inh = 0.0;

  for ( size_t i = 0; i < ( P_.num_of_receptors_
                            * S::NUMBER_OF_STATES_ELEMENTS_PER_RECEPTOR );
        i += S::NUMBER_OF_STATES_ELEMENTS_PER_RECEPTOR )
  {
    I_syn_exc += y[ S::G_EXC + i ] * ( V - P_.E_ex );
    I_syn_inh += y[ S::G_INH + i ] * ( V - P_.E_in );
  }

  // dv/dt
  f[ S::V_M ] = ( -P_.g_L * ( V - P_.E_L ) - I_syn_exc - I_syn_inh - w + P_.I_e
                  + B_.I_stim_ ) / P_.C_m;

  // Adaptation current w.
  f[ S::W ] = ( P_.a * ( V - P_.E_L ) - w ) / P_.tau_w;

  size_t j = 0;
  for ( size_t i = 0; i < P_.num_of_receptors_; ++i )
  {
    j = i * S::NUMBER_OF_STATES_ELEMENTS_PER_RECEPTOR;
    f[ S::DG_EXC + j ] = -y[ S::DG_EXC + j ] / P_.taus_syn[ i ];
    f[ S::G_EXC + j ] = y[ S::DG_EXC + j ]
      - y[ S::G_EXC + j ] / P_.taus_syn[ i ]; // Synaptic Conductance (nS)

    f[ S::DG_INH + j ] = -y[ S::DG_INH + j ] / P_.taus_syn[ i ];
    f[ S::G_INH + j ] = y[ S::DG_INH + j ]
      - y[ S::G_INH + j ] / P_.taus_syn[ i ]; // Synaptic Conductance (nS)
  }
}

} // namespace

#endif /* #ifndef AEIF_COND_ALPHA_MULTISYNAPSE_H */<|MERGE_RESOLUTION|>--- conflicted
+++ resolved
@@ -136,12 +136,9 @@
   inline void aeif_cond_alpha_multisynapse_dynamics(
     const std::vector< double >& y,
     std::vector< double >& f );
-<<<<<<< HEAD
-=======
   inline void aeif_cond_alpha_multisynapse_dynamics_DT0(
     const std::vector< double >& y,
     std::vector< double >& f );
->>>>>>> 1fd378f8
 
   // The next two classes need to be friends to access the State_ class/member
   friend class RecordablesMap< aeif_cond_alpha_multisynapse >;
@@ -231,11 +228,7 @@
     std::vector< double > yin;  //!< Runge-Kutta variable
     std::vector< double > ynew; //!< 5th order update
     std::vector< double > yref; //!< 4th order update
-<<<<<<< HEAD
-    int r_;                     //!< number of refractory steps remaining
-=======
     unsigned int r_;            //!< number of refractory steps remaining
->>>>>>> 1fd378f8
 
     State_( const Parameters_& ); //!< Default initialization
     State_( const State_& );
@@ -296,9 +289,6 @@
     /** initial value to normalise inhibitory synaptic conductance */
     std::vector< double > g0_in_;
 
-<<<<<<< HEAD
-    int RefractoryCounts_;
-=======
     /**
      * Threshold detection for spike events: P.V_peak if Delta_T > 0.,
      * P.V_th if Delta_T == 0.
@@ -309,7 +299,6 @@
     func_ptr model_dynamics;
 
     unsigned int refractory_counts_;
->>>>>>> 1fd378f8
   };
 
   // Access functions for UniversalDataLogger -------------------------------
@@ -420,11 +409,7 @@
   // good compiler will optimize the verbosity away ...
 
   // shorthand for state variables
-<<<<<<< HEAD
-  const double& V = y[ S::V_M ];
-=======
   const double& V = std::min( y[ S::V_M ], P_.V_peak_ );
->>>>>>> 1fd378f8
   const double& w = y[ S::W ];
 
   double I_syn_exc = 0.0;
@@ -438,23 +423,11 @@
     I_syn_inh += y[ S::G_INH + i ] * ( V - P_.E_in );
   }
 
-<<<<<<< HEAD
-  // We pre-compute the argument of the exponential
-  const double exp_arg = ( V - P_.V_th ) / P_.Delta_T;
-
-  // Upper bound for exponential argument to avoid numerical instabilities
-  const double MAX_EXP_ARG = 10.;
-
-  // If the argument is too large, we clip it.
-  const double I_spike =
-    P_.Delta_T * std::exp( std::min( exp_arg, MAX_EXP_ARG ) );
-=======
   // for this function the exponential must still be bounded
   // otherwise either issue77.sli fails because of numerical instability or
   // the value of w undergoes jumps because of V's divergence.
   const double exp_arg = std::min( ( V - P_.V_th ) / P_.Delta_T, 10. );
   const double I_spike = P_.Delta_T * std::exp( exp_arg );
->>>>>>> 1fd378f8
 
   // dv/dt
   f[ S::V_M ] = ( -P_.g_L * ( ( V - P_.E_L ) - I_spike ) - I_syn_exc - I_syn_inh
