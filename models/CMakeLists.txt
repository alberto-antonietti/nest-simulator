# models/CMakeLists.txt
#
# This file is part of NEST.
#
# Copyright (C) 2004 The NEST Initiative
#
# NEST is free software: you can redistribute it and/or modify
# it under the terms of the GNU General Public License as published by
# the Free Software Foundation, either version 2 of the License, or
# (at your option) any later version.
#
# NEST is distributed in the hope that it will be useful,
# but WITHOUT ANY WARRANTY; without even the implied warranty of
# MERCHANTABILITY or FITNESS FOR A PARTICULAR PURPOSE.  See the
# GNU General Public License for more details.
#
# You should have received a copy of the GNU General Public License
# along with NEST.  If not, see <http://www.gnu.org/licenses/>.

set( models_sources
    ac_generator.h ac_generator.cpp
    aeif_cond_alpha.h aeif_cond_alpha.cpp
    aeif_cond_alpha_RK5.h aeif_cond_alpha_RK5.cpp
    aeif_cond_alpha_multisynapse.h aeif_cond_alpha_multisynapse.cpp
    aeif_cond_beta_multisynapse.h aeif_cond_beta_multisynapse.cpp
    aeif_cond_exp.h aeif_cond_exp.cpp
    aeif_psc_alpha.h aeif_psc_alpha.cpp
    aeif_psc_exp.h aeif_psc_exp.cpp
    aeif_psc_delta.h aeif_psc_delta.cpp
    amat2_psc_exp.h amat2_psc_exp.cpp
    bernoulli_connection.h
    binary_neuron.h
    cont_delay_connection.h cont_delay_connection_impl.h
    correlation_detector.h correlation_detector.cpp
    correlomatrix_detector.h correlomatrix_detector.cpp
    correlospinmatrix_detector.h correlospinmatrix_detector.cpp
    dc_generator.h dc_generator.cpp
    diffusion_connection.h
    erfc_neuron.h erfc_neuron.cpp
    gamma_sup_generator.h gamma_sup_generator.cpp
    gap_junction.h
    gauss_rate.h gauss_rate.cpp
    gif_psc_exp.h gif_psc_exp.cpp
    gif_psc_exp_multisynapse.h gif_psc_exp_multisynapse.cpp
    gif_cond_exp.h gif_cond_exp.cpp
    gif_cond_exp_multisynapse.h gif_cond_exp_multisynapse.cpp
    gif_pop_psc_exp.h gif_pop_psc_exp.cpp
    ginzburg_neuron.h ginzburg_neuron.cpp
    hh_cond_exp_traub.h hh_cond_exp_traub.cpp
    hh_psc_alpha.h hh_psc_alpha.cpp
    hh_psc_alpha_gap.h hh_psc_alpha_gap.cpp
    ht_connection.h
    ht_neuron.h ht_neuron.cpp
    iaf_chxk_2008.cpp iaf_chxk_2008.h
    iaf_chs_2007.cpp iaf_chs_2007.h
    iaf_cond_alpha.h iaf_cond_alpha.cpp
    iaf_cond_alpha_mc.h iaf_cond_alpha_mc.cpp
    iaf_cond_exp.h iaf_cond_exp.cpp
    iaf_cond_exp_sfa_rr.h iaf_cond_exp_sfa_rr.cpp
    iaf_psc_alpha.h iaf_psc_alpha.cpp
    iaf_psc_alpha_multisynapse.h iaf_psc_alpha_multisynapse.cpp
    iaf_psc_exp_multisynapse.h iaf_psc_exp_multisynapse.cpp
    iaf_psc_delta.h iaf_psc_delta.cpp
    iaf_psc_exp.h iaf_psc_exp.cpp
    iaf_tum_2000.h iaf_tum_2000.cpp
    izhikevich.h izhikevich.cpp
    lin_rate.h lin_rate.cpp
    mat2_psc_exp.h mat2_psc_exp.cpp
    mcculloch_pitts_neuron.h mcculloch_pitts_neuron.cpp
    mip_generator.h mip_generator.cpp
    modelsmodule.h modelsmodule.cpp
    multimeter.h multimeter.cpp
    music_cont_in_proxy.h music_cont_in_proxy.cpp
    music_cont_out_proxy.h music_cont_out_proxy.cpp
    music_event_in_proxy.h music_event_in_proxy.cpp
    music_event_out_proxy.h music_event_out_proxy.cpp
    music_message_in_proxy.h music_message_in_proxy.cpp
    noise_generator.h noise_generator.cpp
    parrot_neuron.h parrot_neuron.cpp
    inhomogeneous_poisson_generator.h inhomogeneous_poisson_generator.cpp
<<<<<<< HEAD
=======
    closed_loop_neuron.h closed_loop_neuron.cpp
    radial_basis_function_input.h radial_basis_function_input.cpp
>>>>>>> 426f17e2
    poisson_generator.h poisson_generator.cpp
    pp_psc_delta.h pp_psc_delta.cpp
    pp_pop_psc_delta.h pp_pop_psc_delta.cpp
    ppd_sup_generator.h ppd_sup_generator.cpp
    pulsepacket_generator.h pulsepacket_generator.cpp
    quantal_stp_connection.h quantal_stp_connection_impl.h
    rate_connection_delayed.h
    rate_connection_instantaneous.h
    rate_neuron_opn.h rate_neuron_opn_impl.h
    rate_neuron_ipn.h rate_neuron_ipn_impl.h
    rate_transformer_node.h rate_transformer_node_impl.h
    siegert_neuron.h siegert_neuron.cpp
    sigmoid_rate.h sigmoid_rate.cpp
    sigmoid_rate_gg_1998.h sigmoid_rate_gg_1998.cpp
    sinusoidal_poisson_generator.h sinusoidal_poisson_generator.cpp
    sinusoidal_gamma_generator.h sinusoidal_gamma_generator.cpp
    spike_detector.h spike_detector.cpp
    spike_generator.h spike_generator.cpp
    spin_detector.h spin_detector.cpp
    static_connection.h
    static_connection_hom_w.h
    stdp_connection.h
    stdp_connection_sinexp.h stdp_connection_sinexp.cpp
    stdp_connection_cosexp.h stdp_connection_cosexp.cpp
    stdp_connection_facetshw_hom.h stdp_connection_facetshw_hom_impl.h
    stdp_connection_hom.h stdp_connection_hom.cpp
    stdp_dopa_connection.h stdp_dopa_connection.cpp
    stdp_connection_facetshw_hom.h stdp_connection_facetshw_hom_impl.h
    stdp_pl_connection_hom.h stdp_pl_connection_hom.cpp
    stdp_triplet_connection.h
    step_current_generator.h step_current_generator.cpp
    tanh_rate.h tanh_rate.cpp
    threshold_lin_rate.h threshold_lin_rate.cpp
    tsodyks2_connection.h
    tsodyks_connection.h
    tsodyks_connection_hom.h tsodyks_connection_hom.cpp
    volume_transmitter.h volume_transmitter.cpp
    volume_transmitter_alberto.h volume_transmitter_alberto.cpp
    vogels_sprekeler_connection.h
    weight_recorder.h weight_recorder.cpp
    spike_dilutor.h spike_dilutor.cpp
    )

add_library( models ${models_sources} )
target_link_libraries( models nestutil sli_lib nestkernel random )

target_include_directories( models PRIVATE
    ${PROJECT_SOURCE_DIR}/libnestutil
    ${PROJECT_BINARY_DIR}/libnestutil
    ${PROJECT_SOURCE_DIR}/librandom
    ${PROJECT_SOURCE_DIR}/sli
    ${PROJECT_SOURCE_DIR}/nestkernel
    )

install( TARGETS models
    LIBRARY DESTINATION ${CMAKE_INSTALL_LIBDIR}
    ARCHIVE DESTINATION ${CMAKE_INSTALL_LIBDIR}
    RUNTIME DESTINATION ${CMAKE_INSTALL_BINDIR}
    )

FILTER_HEADERS("${models_sources}" install_headers )
install( FILES ${install_headers}
    DESTINATION ${CMAKE_INSTALL_INCLUDEDIR}/nest)<|MERGE_RESOLUTION|>--- conflicted
+++ resolved
@@ -78,11 +78,8 @@
     noise_generator.h noise_generator.cpp
     parrot_neuron.h parrot_neuron.cpp
     inhomogeneous_poisson_generator.h inhomogeneous_poisson_generator.cpp
-<<<<<<< HEAD
-=======
     closed_loop_neuron.h closed_loop_neuron.cpp
     radial_basis_function_input.h radial_basis_function_input.cpp
->>>>>>> 426f17e2
     poisson_generator.h poisson_generator.cpp
     pp_psc_delta.h pp_psc_delta.cpp
     pp_pop_psc_delta.h pp_pop_psc_delta.cpp
