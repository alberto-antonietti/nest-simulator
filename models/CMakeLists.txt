# models/CMakeLists.txt
#
# This file is part of NEST.
#
# Copyright (C) 2004 The NEST Initiative
#
# NEST is free software: you can redistribute it and/or modify
# it under the terms of the GNU General Public License as published by
# the Free Software Foundation, either version 2 of the License, or
# (at your option) any later version.
#
# NEST is distributed in the hope that it will be useful,
# but WITHOUT ANY WARRANTY; without even the implied warranty of
# MERCHANTABILITY or FITNESS FOR A PARTICULAR PURPOSE.  See the
# GNU General Public License for more details.
#
# You should have received a copy of the GNU General Public License
# along with NEST.  If not, see <http://www.gnu.org/licenses/>.

set( models_sources
    ac_generator.h ac_generator.cpp
    aeif_cond_alpha.h aeif_cond_alpha.cpp
    aeif_cond_alpha_RK5.h aeif_cond_alpha_RK5.cpp
    aeif_cond_alpha_multisynapse.h aeif_cond_alpha_multisynapse.cpp
    aeif_cond_beta_multisynapse.h aeif_cond_beta_multisynapse.cpp
    aeif_cond_exp.h aeif_cond_exp.cpp
    aeif_psc_alpha.h aeif_psc_alpha.cpp
    aeif_psc_exp.h aeif_psc_exp.cpp
    aeif_psc_delta.h aeif_psc_delta.cpp
    amat2_psc_exp.h amat2_psc_exp.cpp
    bernoulli_connection.h
    binary_neuron.h
    cont_delay_connection.h cont_delay_connection_impl.h
    correlation_detector.h correlation_detector.cpp
    correlomatrix_detector.h correlomatrix_detector.cpp
    correlospinmatrix_detector.h correlospinmatrix_detector.cpp
    dc_generator.h dc_generator.cpp
    diffusion_connection.h
    gamma_sup_generator.h gamma_sup_generator.cpp
    gap_junction.h
    gauss_rate.h gauss_rate.cpp
    gif_psc_exp.h gif_psc_exp.cpp
    gif_psc_exp_multisynapse.h gif_psc_exp_multisynapse.cpp
    gif_cond_exp.h gif_cond_exp.cpp
    gif_cond_exp_multisynapse.h gif_cond_exp_multisynapse.cpp
    gif_pop_psc_exp.h gif_pop_psc_exp.cpp
    ginzburg_neuron.h ginzburg_neuron.cpp
    hh_cond_exp_traub.h hh_cond_exp_traub.cpp
    hh_psc_alpha.h hh_psc_alpha.cpp
    hh_psc_alpha_gap.h hh_psc_alpha_gap.cpp
    ht_connection.h
    ht_neuron.h ht_neuron.cpp
    iaf_chxk_2008.cpp iaf_chxk_2008.h
    iaf_chs_2007.cpp iaf_chs_2007.h
    iaf_cond_alpha.h iaf_cond_alpha.cpp
    iaf_cond_alpha_mc.h iaf_cond_alpha_mc.cpp
    iaf_cond_exp.h iaf_cond_exp.cpp
    iaf_cond_exp_sfa_rr.h iaf_cond_exp_sfa_rr.cpp
    iaf_psc_alpha.h iaf_psc_alpha.cpp
    iaf_psc_alpha_multisynapse.h iaf_psc_alpha_multisynapse.cpp
    iaf_psc_exp_multisynapse.h iaf_psc_exp_multisynapse.cpp
    iaf_psc_delta.h iaf_psc_delta.cpp
    iaf_psc_exp.h iaf_psc_exp.cpp
    iaf_tum_2000.h iaf_tum_2000.cpp
    izhikevich.h izhikevich.cpp
    lin_rate.h lin_rate.cpp
    mat2_psc_exp.h mat2_psc_exp.cpp
    mcculloch_pitts_neuron.h mcculloch_pitts_neuron.cpp
    mip_generator.h mip_generator.cpp
    modelsmodule.h modelsmodule.cpp
    multimeter.h multimeter.cpp
    music_cont_in_proxy.h music_cont_in_proxy.cpp
    music_cont_out_proxy.h music_cont_out_proxy.cpp
    music_event_in_proxy.h music_event_in_proxy.cpp
    music_event_out_proxy.h music_event_out_proxy.cpp
    music_message_in_proxy.h music_message_in_proxy.cpp
    noise_generator.h noise_generator.cpp
    parrot_neuron.h parrot_neuron.cpp
<<<<<<< HEAD
	  closed_loop_neuron.h closed_loop_neuron.cpp
=======
	closed_loop_neuron.h closed_loop_neuron.cpp
	radial_basis_function_input.h radial_basis_function_input.cpp
>>>>>>> 6e925065
    poisson_generator.h poisson_generator.cpp
    pp_psc_delta.h pp_psc_delta.cpp
    pp_pop_psc_delta.h pp_pop_psc_delta.cpp
    ppd_sup_generator.h ppd_sup_generator.cpp
    pulsepacket_generator.h pulsepacket_generator.cpp
    quantal_stp_connection.h quantal_stp_connection_impl.h
    rate_connection_delayed.h
    rate_connection_instantaneous.h
    rate_neuron_opn.h rate_neuron_opn_impl.h
    rate_neuron_ipn.h rate_neuron_ipn_impl.h
    rate_transformer_node.h rate_transformer_node_impl.h
    siegert_neuron.h siegert_neuron.cpp
    sigmoid_rate.h sigmoid_rate.cpp
    sigmoid_rate_gg_1998.h sigmoid_rate_gg_1998.cpp
    sinusoidal_poisson_generator.h sinusoidal_poisson_generator.cpp
    sinusoidal_gamma_generator.h sinusoidal_gamma_generator.cpp
    spike_detector.h spike_detector.cpp
    spike_generator.h spike_generator.cpp
    spin_detector.h spin_detector.cpp
    static_connection.h
    static_connection_hom_w.h
<<<<<<< HEAD
=======
    stdp_connection.h
>>>>>>> 6e925065
    stdp_connection_sinexp.h stdp_connection_sinexp.cpp
    stdp_connection_cosexp.h stdp_connection_cosexp.cpp
    stdp_connection_facetshw_hom.h stdp_connection_facetshw_hom_impl.h
    stdp_connection_hom.h stdp_connection_hom.cpp
    stdp_dopa_connection.h stdp_dopa_connection.cpp
    stdp_connection_facetshw_hom.h stdp_connection_facetshw_hom_impl.h
    stdp_pl_connection_hom.h stdp_pl_connection_hom.cpp
    stdp_triplet_connection.h
    step_current_generator.h step_current_generator.cpp
    tanh_rate.h tanh_rate.cpp
    threshold_lin_rate.h threshold_lin_rate.cpp
    tsodyks2_connection.h
    tsodyks_connection.h
    tsodyks_connection_hom.h tsodyks_connection_hom.cpp
    volume_transmitter.h volume_transmitter.cpp
    volume_transmitter_alberto.h volume_transmitter_alberto.cpp
    vogels_sprekeler_connection.h
    weight_recorder.h weight_recorder.cpp
    spike_dilutor.h spike_dilutor.cpp
    )

add_library( models ${models_sources} )
target_link_libraries( models nestutil sli_lib nestkernel random )

target_include_directories( models PRIVATE
    ${PROJECT_SOURCE_DIR}/libnestutil
    ${PROJECT_BINARY_DIR}/libnestutil
    ${PROJECT_SOURCE_DIR}/librandom
    ${PROJECT_SOURCE_DIR}/sli
    ${PROJECT_SOURCE_DIR}/nestkernel
    )

install( TARGETS models
    LIBRARY DESTINATION ${CMAKE_INSTALL_LIBDIR}
    ARCHIVE DESTINATION ${CMAKE_INSTALL_LIBDIR}
    RUNTIME DESTINATION ${CMAKE_INSTALL_BINDIR}
    )

FILTER_HEADERS("${models_sources}" install_headers )
install( FILES ${install_headers}
    DESTINATION ${CMAKE_INSTALL_INCLUDEDIR}/nest)<|MERGE_RESOLUTION|>--- conflicted
+++ resolved
@@ -76,12 +76,7 @@
     music_message_in_proxy.h music_message_in_proxy.cpp
     noise_generator.h noise_generator.cpp
     parrot_neuron.h parrot_neuron.cpp
-<<<<<<< HEAD
 	  closed_loop_neuron.h closed_loop_neuron.cpp
-=======
-	closed_loop_neuron.h closed_loop_neuron.cpp
-	radial_basis_function_input.h radial_basis_function_input.cpp
->>>>>>> 6e925065
     poisson_generator.h poisson_generator.cpp
     pp_psc_delta.h pp_psc_delta.cpp
     pp_pop_psc_delta.h pp_pop_psc_delta.cpp
@@ -103,10 +98,7 @@
     spin_detector.h spin_detector.cpp
     static_connection.h
     static_connection_hom_w.h
-<<<<<<< HEAD
-=======
     stdp_connection.h
->>>>>>> 6e925065
     stdp_connection_sinexp.h stdp_connection_sinexp.cpp
     stdp_connection_cosexp.h stdp_connection_cosexp.cpp
     stdp_connection_facetshw_hom.h stdp_connection_facetshw_hom_impl.h
