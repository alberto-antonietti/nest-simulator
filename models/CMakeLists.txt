--- conflicted
+++ resolved
@@ -107,14 +107,9 @@
     static_connection.h
     static_connection_hom_w.h
     stdp_connection.h
-<<<<<<< HEAD
     stdp_nn_pre-centered_connection.h
     stdp_nn_restr_connection.h
     stdp_nn_symm_connection.h
-=======
-    stdp_connection_sinexp.h stdp_connection_sinexp.cpp
-    stdp_connection_cosexp.h stdp_connection_cosexp.cpp
->>>>>>> a4c316a9
     stdp_connection_facetshw_hom.h stdp_connection_facetshw_hom_impl.h
     stdp_connection_hom.h stdp_connection_hom.cpp
     stdp_dopa_connection.h stdp_dopa_connection.cpp
