--- conflicted
+++ resolved
@@ -188,12 +188,7 @@
   updateValue< double >( d, names::tau_syn_in, tau_synI );
 
   updateValue< double >( d, names::I_e, I_e );
-<<<<<<< HEAD
-=======
   
-  updateValue< double >( d, names::LTP, LTP);
-
->>>>>>> 7fc04f45
   if ( V_reset_ >= V_th_ )
   {
     throw BadProperty( "Reset potential must be smaller than threshold." );
@@ -431,7 +426,6 @@
 nest::iaf_cond_exp::handle( SpikeEvent& e )
 {
   assert( e.get_delay() > 0 );
-<<<<<<< HEAD
 
   if ( e.get_weight() > 0.0 )
   {
@@ -445,32 +439,6 @@
                                kernel().simulation_manager.get_slice_origin() ),
       -e.get_weight() * e.get_multiplicity() );
   } // ensure conductance is positive
-=======
-  //std::cout << "HANDLE - get_rel_delivery_steps: " << e.get_rel_delivery_steps(
-  //                             kernel().simulation_manager.get_slice_origin() ) << std::endl;
-                               
-  //std::cout << "get_weight: " << e.get_weight() << std::endl;
-  
-  //std::cout << "get_rport: " << e.get_rport() << std::endl;
-  
-  
-  if ( e.get_weight() > 0.0 ){
-    B_.spike_exc_.add_value( e.get_rel_delivery_steps(
-                               kernel().simulation_manager.get_slice_origin() ),
-      e.get_weight() * e.get_multiplicity() );
-    //if (e.get_rport() == 0)
-		//e.set_weight(e.get_weight()+P_.LTP);
-		//std::cout << "dopo...get_weight: " << e.get_weight() << std::endl;
-    }
-  else{
-    B_.spike_inh_.add_value( e.get_rel_delivery_steps(
-                               kernel().simulation_manager.get_slice_origin() ),
-      -e.get_weight()
-        * e.get_multiplicity() ); // ensure conductance is positive
-    //if (e.get_rport() == 0)
-		//e.set_weight(e.get_weight()-P_.LTP);
-    }
->>>>>>> 7fc04f45
 }
 
 void
