/*
 *  modelsmodule.cpp
 *
 *  This file is part of NEST.
 *
 *  Copyright (C) 2004 The NEST Initiative
 *
 *  NEST is free software: you can redistribute it and/or modify
 *  it under the terms of the GNU General Public License as published by
 *  the Free Software Foundation, either version 2 of the License, or
 *  (at your option) any later version.
 *
 *  NEST is distributed in the hope that it will be useful,
 *  but WITHOUT ANY WARRANTY; without even the implied warranty of
 *  MERCHANTABILITY or FITNESS FOR A PARTICULAR PURPOSE.  See the
 *  GNU General Public License for more details.
 *
 *  You should have received a copy of the GNU General Public License
 *  along with NEST.  If not, see <http://www.gnu.org/licenses/>.
 *
 */

/*
    This file is part of NEST.

    modelsmodule.cpp -- sets up the modeldict with all models included
    with the NEST distribution.

    Author(s):
    Marc-Oliver Gewaltig
    R"udiger Kupper
    Hans Ekkehard Plesser

    First Version: June 2006
*/

#include "modelsmodule.h"

// Includes from nestkernel
#include "genericmodel_impl.h"

// Generated includes:
#include "config.h"

// Neuron models
#include "aeif_cond_alpha.h"
#include "aeif_cond_alpha_multisynapse.h"
#include "aeif_cond_beta_multisynapse.h"
#include "aeif_cond_alpha_RK5.h"
#include "aeif_cond_exp.h"
#include "aeif_psc_alpha.h"
#include "aeif_psc_exp.h"
#include "aeif_psc_delta.h"
#include "aeif_psc_delta_clopath.h"
#include "amat2_psc_exp.h"
#include "erfc_neuron.h"
#include "gauss_rate.h"
#include "ginzburg_neuron.h"
#include "hh_cond_exp_traub.h"
#include "hh_cond_beta_gap_traub.h"
#include "hh_psc_alpha.h"
#include "hh_psc_alpha_clopath.h"
#include "hh_psc_alpha_gap.h"
#include "ht_neuron.h"
#include "iaf_chs_2007.h"
#include "iaf_chxk_2008.h"
#include "iaf_cond_alpha.h"
#include "iaf_cond_alpha_mc.h"
#include "iaf_cond_beta.h"
#include "iaf_cond_exp.h"
#include "iaf_cond_exp_sfa_rr.h"
#include "iaf_psc_alpha.h"
#include "iaf_psc_alpha_multisynapse.h"
#include "iaf_psc_delta.h"
#include "iaf_psc_exp.h"
#include "iaf_psc_exp_multisynapse.h"
#include "iaf_tum_2000.h"
#include "izhikevich.h"
#include "lin_rate.h"
#include "tanh_rate.h"
#include "threshold_lin_rate.h"
#include "mat2_psc_exp.h"
#include "mcculloch_pitts_neuron.h"
#include "parrot_neuron.h"
#include "closed_loop_neuron.h"
#include "radial_basis_function_input.h"
#include "pp_pop_psc_delta.h"
#include "pp_psc_delta.h"
#include "siegert_neuron.h"
#include "sigmoid_rate.h"
#include "sigmoid_rate_gg_1998.h"
#include "gif_psc_exp.h"
#include "gif_psc_exp_multisynapse.h"
#include "gif_cond_exp.h"
#include "gif_cond_exp_multisynapse.h"
#include "gif_pop_psc_exp.h"

// Stimulation devices
#include "ac_generator.h"
#include "dc_generator.h"
#include "gamma_sup_generator.h"
#include "mip_generator.h"
#include "noise_generator.h"
#include "poisson_generator.h"
#include "inhomogeneous_poisson_generator.h"
#include "ppd_sup_generator.h"
#include "pulsepacket_generator.h"
#include "sinusoidal_gamma_generator.h"
#include "sinusoidal_poisson_generator.h"
#include "spike_generator.h"
#include "step_current_generator.h"
#include "step_rate_generator.h"

// Recording devices
#include "correlation_detector.h"
#include "correlomatrix_detector.h"
#include "correlospinmatrix_detector.h"
#include "multimeter.h"
#include "spike_detector.h"
#include "spin_detector.h"
#include "weight_recorder.h"

#include "volume_transmitter.h"
#include "volume_transmitter_alberto.h"

// Prototypes for synapses
#include "bernoulli_connection.h"
#include "clopath_connection.h"
#include "common_synapse_properties.h"
#include "cont_delay_connection.h"
#include "cont_delay_connection_impl.h"
#include "diffusion_connection.h"
#include "gap_junction.h"
#include "ht_connection.h"
#include "quantal_stp_connection.h"
#include "quantal_stp_connection_impl.h"
#include "rate_connection_instantaneous.h"
#include "rate_connection_delayed.h"
#include "spike_dilutor.h"
#include "static_connection.h"
#include "static_connection_hom_w.h"
#include "stdp_connection.h"
<<<<<<< HEAD
#include "stdp_nn_restr_connection.h"
#include "stdp_nn_symm_connection.h"
#include "stdp_nn_pre-centered_connection.h"
=======
#include "stdp_connection_sinexp.h"
#include "stdp_connection_cosexp.h"
>>>>>>> a4c316a9
#include "stdp_connection_facetshw_hom.h"
#include "stdp_connection_facetshw_hom_impl.h"
#include "stdp_connection_hom.h"
#include "stdp_triplet_connection.h"
#include "stdp_dopa_connection.h"
#include "stdp_pl_connection_hom.h"
#include "tsodyks2_connection.h"
#include "tsodyks_connection.h"
#include "tsodyks_connection_hom.h"
#include "vogels_sprekeler_connection.h"

// Includes from nestkernel:
#include "common_synapse_properties.h"
#include "connector_model_impl.h"
#include "genericmodel.h"
#include "kernel_manager.h"
#include "model.h"
#include "model_manager_impl.h"
#include "target_identifier.h"

#ifdef HAVE_MUSIC
#include "music_event_in_proxy.h"
#include "music_event_out_proxy.h"
#include "music_cont_in_proxy.h"
#include "music_cont_out_proxy.h"
#include "music_message_in_proxy.h"
#endif

namespace nest
{
// At the time when ModelsModule is constructed, the SLI Interpreter
// must already be initialized. ModelsModule relies on the presence of
// the following SLI datastructures: Name, Dictionary
ModelsModule::ModelsModule()
{
}

ModelsModule::~ModelsModule()
{
}

const std::string
ModelsModule::name( void ) const
{
  return std::string( "NEST Standard Models Module" ); // Return name of the module
}

const std::string
ModelsModule::commandstring( void ) const
{
  // TODO: Move models-init.sli to sli_neuron....
  return std::string( "(models-init) run" );
}

//-------------------------------------------------------------------------------------

void
ModelsModule::init( SLIInterpreter* )
{
  // rate models with input noise
  kernel().model_manager.register_node_model< gauss_rate_ipn >( "gauss_rate_ipn" );
  kernel().model_manager.register_node_model< lin_rate_ipn >( "lin_rate_ipn" );
  kernel().model_manager.register_node_model< sigmoid_rate_ipn >( "sigmoid_rate_ipn" );
  kernel().model_manager.register_node_model< sigmoid_rate_gg_1998_ipn >( "sigmoid_rate_gg_1998_ipn" );
  kernel().model_manager.register_node_model< tanh_rate_ipn >( "tanh_rate_ipn" );
  kernel().model_manager.register_node_model< threshold_lin_rate_ipn >( "threshold_lin_rate_ipn" );

  // rate models with output noise
  kernel().model_manager.register_node_model< lin_rate_opn >( "lin_rate_opn" );
  kernel().model_manager.register_node_model< tanh_rate_opn >( "tanh_rate_opn" );
  kernel().model_manager.register_node_model< threshold_lin_rate_opn >( "threshold_lin_rate_opn" );

  // rate transformer nodes
  kernel().model_manager.register_node_model< rate_transformer_gauss >( "rate_transformer_gauss" );
  kernel().model_manager.register_node_model< rate_transformer_lin >( "rate_transformer_lin" );
  kernel().model_manager.register_node_model< rate_transformer_sigmoid >( "rate_transformer_sigmoid" );
  kernel().model_manager.register_node_model< rate_transformer_sigmoid_gg_1998 >( "rate_transformer_sigmoid_gg_1998" );
  kernel().model_manager.register_node_model< rate_transformer_tanh >( "rate_transformer_tanh" );
  kernel().model_manager.register_node_model< rate_transformer_threshold_lin >( "rate_transformer_threshold_lin" );

  kernel().model_manager.register_node_model< iaf_chs_2007 >( "iaf_chs_2007" );
  kernel().model_manager.register_node_model< iaf_psc_alpha >( "iaf_psc_alpha" );
  kernel().model_manager.register_node_model< iaf_psc_alpha_multisynapse >( "iaf_psc_alpha_multisynapse" );
  kernel().model_manager.register_node_model< iaf_psc_delta >( "iaf_psc_delta" );
  kernel().model_manager.register_node_model< iaf_psc_exp >( "iaf_psc_exp" );
  kernel().model_manager.register_node_model< iaf_psc_exp_multisynapse >( "iaf_psc_exp_multisynapse" );
  kernel().model_manager.register_node_model< iaf_tum_2000 >( "iaf_tum_2000" );
  kernel().model_manager.register_node_model< amat2_psc_exp >( "amat2_psc_exp" );
  kernel().model_manager.register_node_model< mat2_psc_exp >( "mat2_psc_exp" );
<<<<<<< HEAD
  kernel().model_manager.register_node_model< parrot_neuron >( "parrot_neuron" );
=======
  kernel().model_manager.register_node_model< parrot_neuron >(
    "parrot_neuron" );
  kernel().model_manager.register_node_model< closed_loop_neuron >(
    "closed_loop_neuron" );
  kernel().model_manager.register_node_model< radial_basis_function_input >(
    "radial_basis_function_input" );
>>>>>>> a4c316a9
  kernel().model_manager.register_node_model< pp_psc_delta >( "pp_psc_delta" );
  kernel().model_manager.register_node_model< pp_pop_psc_delta >( "pp_pop_psc_delta" );
  kernel().model_manager.register_node_model< gif_psc_exp >( "gif_psc_exp" );
  kernel().model_manager.register_node_model< gif_psc_exp_multisynapse >( "gif_psc_exp_multisynapse" );

  kernel().model_manager.register_node_model< ac_generator >( "ac_generator" );
  kernel().model_manager.register_node_model< dc_generator >( "dc_generator" );
  kernel().model_manager.register_node_model< spike_generator >( "spike_generator" );
  kernel().model_manager.register_node_model< inhomogeneous_poisson_generator >( "inhomogeneous_poisson_generator" );
  kernel().model_manager.register_node_model< poisson_generator >( "poisson_generator" );
  kernel().model_manager.register_node_model< pulsepacket_generator >( "pulsepacket_generator" );
  kernel().model_manager.register_node_model< noise_generator >( "noise_generator" );
  kernel().model_manager.register_node_model< step_current_generator >( "step_current_generator" );
  kernel().model_manager.register_node_model< step_rate_generator >( "step_rate_generator" );
  kernel().model_manager.register_node_model< mip_generator >( "mip_generator" );
  kernel().model_manager.register_node_model< sinusoidal_poisson_generator >( "sinusoidal_poisson_generator" );
  kernel().model_manager.register_node_model< ppd_sup_generator >( "ppd_sup_generator" );
  kernel().model_manager.register_node_model< gamma_sup_generator >( "gamma_sup_generator" );
  kernel().model_manager.register_node_model< erfc_neuron >( "erfc_neuron" );
  kernel().model_manager.register_node_model< ginzburg_neuron >( "ginzburg_neuron" );
  kernel().model_manager.register_node_model< mcculloch_pitts_neuron >( "mcculloch_pitts_neuron" );
  kernel().model_manager.register_node_model< izhikevich >( "izhikevich" );
  kernel().model_manager.register_node_model< spike_dilutor >( "spike_dilutor" );

  kernel().model_manager.register_node_model< spike_detector >( "spike_detector" );
  kernel().model_manager.register_node_model< weight_recorder >( "weight_recorder" );
  kernel().model_manager.register_node_model< spin_detector >( "spin_detector" );
  kernel().model_manager.register_node_model< Multimeter >( "multimeter" );
<<<<<<< HEAD
  kernel().model_manager.register_node_model< correlation_detector >( "correlation_detector" );
  kernel().model_manager.register_node_model< correlomatrix_detector >( "correlomatrix_detector" );
  kernel().model_manager.register_node_model< correlospinmatrix_detector >( "correlospinmatrix_detector" );
  kernel().model_manager.register_node_model< volume_transmitter >( "volume_transmitter" );
=======
  kernel().model_manager.register_node_model< correlation_detector >(
    "correlation_detector" );
  kernel().model_manager.register_node_model< correlomatrix_detector >(
    "correlomatrix_detector" );
  kernel().model_manager.register_node_model< correlospinmatrix_detector >(
    "correlospinmatrix_detector" );
  kernel().model_manager.register_node_model< volume_transmitter >(
    "volume_transmitter" );
  kernel().model_manager.register_node_model< volume_transmitter_alberto >(
    "volume_transmitter_alberto" );
>>>>>>> a4c316a9

  // Create voltmeter as a multimeter pre-configured to record V_m.
  /** @BeginDocumentation
  Name: voltmeter - Device to record membrane potential from neurons.
  Synopsis: voltmeter Create

  Description:
  A voltmeter records the membrane potential (V_m) of connected nodes
  to memory, file or stdout.

  By default, voltmeters record values once per ms. Set the parameter
  /interval to change this. The recording interval cannot be smaller
  than the resolution.

  Results are returned in the /events entry of the status dictionary,
  which contains membrane potential as vector /V_m and pertaining
  times as vector /times and node GIDs as /senders, if /withtime and
  /withgid are set, respectively.

  Accumulator mode:
  Voltmeter can operate in accumulator mode. In this case, values for all
  recorded variables are added across all recorded nodes (but kept separate in
  time). This can be useful to record average membrane potential in a
  population.

  To activate accumulator mode, either set /to_accumulator to true, or set
  /record_to [ /accumulator ].  In accumulator mode, you cannot record to file,
  to memory, to screen, with GID or with weight. You must activate accumulator
  mode before simulating. Accumulator data is never written to file. You must
  extract it from the device using GetStatus.

  Remarks:
   - The voltmeter model is implemented as a multimeter preconfigured to
     record /V_m.
   - The set of variables to record and the recording interval must be set
     BEFORE the voltmeter is connected to any node, and cannot be changed
     afterwards.
   - A voltmeter cannot be frozen.
   - If you record with voltmeter in accumulator mode and some of the nodes
     you record from are frozen and others are not, data will only be collected
     from the unfrozen nodes. Most likely, this will lead to confusing results,
     so you should not use voltmeter with frozen nodes.

  Parameters:
       The following parameter can be set in the status dictionary:
       interval     double - Recording interval in ms

  Examples:
  SLI ] /iaf_cond_alpha Create /n Set
  SLI ] /voltmeter Create /vm Set
  SLI ] vm << /interval 0.5 >> SetStatus
  SLI ] vm n Connect
  SLI ] 10 Simulate
  SLI ] vm /events get info
  --------------------------------------------------
  Name                     Type                Value
  --------------------------------------------------
  senders                  intvectortype       <intvectortype>
  times                    doublevectortype    <doublevectortype>
  V_m                      doublevectortype    <doublevectortype>
  --------------------------------------------------
  Total number of entries: 3


  Sends: DataLoggingRequest

  SeeAlso: Device, RecordingDevice, multimeter
  */
  DictionaryDatum vmdict = DictionaryDatum( new Dictionary );
  ArrayDatum ad;
  ad.push_back( LiteralDatum( names::V_m.toString() ) );
  ( *vmdict )[ names::record_from ] = ad;
  const Name name = "voltmeter";
  kernel().model_manager.register_preconf_node_model< Multimeter >( name, vmdict, false );

#ifdef HAVE_GSL
  kernel().model_manager.register_node_model< iaf_chxk_2008 >( "iaf_chxk_2008" );
  kernel().model_manager.register_node_model< iaf_cond_alpha >( "iaf_cond_alpha" );
  kernel().model_manager.register_node_model< iaf_cond_beta >( "iaf_cond_beta" );
  kernel().model_manager.register_node_model< iaf_cond_exp >( "iaf_cond_exp" );
  kernel().model_manager.register_node_model< iaf_cond_exp_sfa_rr >( "iaf_cond_exp_sfa_rr" );
  kernel().model_manager.register_node_model< iaf_cond_alpha_mc >( "iaf_cond_alpha_mc" );
  kernel().model_manager.register_node_model< hh_cond_beta_gap_traub >( "hh_cond_beta_gap_traub" );
  kernel().model_manager.register_node_model< hh_psc_alpha >( "hh_psc_alpha" );
  kernel().model_manager.register_node_model< hh_psc_alpha_clopath >( "hh_psc_alpha_clopath" );
  kernel().model_manager.register_node_model< hh_psc_alpha_gap >( "hh_psc_alpha_gap" );
  kernel().model_manager.register_node_model< hh_cond_exp_traub >( "hh_cond_exp_traub" );
  kernel().model_manager.register_node_model< sinusoidal_gamma_generator >( "sinusoidal_gamma_generator" );
  kernel().model_manager.register_node_model< gif_cond_exp >( "gif_cond_exp" );
  kernel().model_manager.register_node_model< gif_cond_exp_multisynapse >( "gif_cond_exp_multisynapse" );
  kernel().model_manager.register_node_model< gif_pop_psc_exp >( "gif_pop_psc_exp" );

  kernel().model_manager.register_node_model< aeif_psc_delta_clopath >( "aeif_psc_delta_clopath" );
  kernel().model_manager.register_node_model< aeif_cond_alpha >( "aeif_cond_alpha" );
  kernel().model_manager.register_node_model< aeif_cond_exp >( "aeif_cond_exp" );
  kernel().model_manager.register_node_model< aeif_psc_alpha >( "aeif_psc_alpha" );
  kernel().model_manager.register_node_model< aeif_psc_exp >( "aeif_psc_exp" );
  kernel().model_manager.register_node_model< aeif_psc_delta >( "aeif_psc_delta" );
  kernel().model_manager.register_node_model< ht_neuron >( "ht_neuron" );
  kernel().model_manager.register_node_model< aeif_cond_beta_multisynapse >( "aeif_cond_beta_multisynapse" );
  kernel().model_manager.register_node_model< aeif_cond_alpha_multisynapse >( "aeif_cond_alpha_multisynapse" );
  kernel().model_manager.register_node_model< siegert_neuron >( "siegert_neuron" );
#endif

  // This version of the AdEx model does not depend on GSL.
  kernel().model_manager.register_node_model< aeif_cond_alpha_RK5 >( "aeif_cond_alpha_RK5",
    /*private_model*/ false,
    /*deprecation_info*/ "NEST 3.0" );

#ifdef HAVE_MUSIC
  //// proxies for inter-application communication using MUSIC
  kernel().model_manager.register_node_model< music_event_in_proxy >( "music_event_in_proxy" );
  kernel().model_manager.register_node_model< music_event_out_proxy >( "music_event_out_proxy" );
  kernel().model_manager.register_node_model< music_cont_in_proxy >( "music_cont_in_proxy" );
  kernel().model_manager.register_node_model< music_cont_out_proxy >( "music_cont_out_proxy" );
  kernel().model_manager.register_node_model< music_message_in_proxy >( "music_message_in_proxy" );
#endif

  // register synapses

  /** @BeginDocumentation
     Name: static_synapse_hpc - Variant of static_synapse with low memory
     consumption.

     Description:
     hpc synapses store the target neuron in form of a 2 Byte index instead of
     an 8 Byte pointer. This limits the number of thread local neurons to
     65,536. No support for different receptor types. Otherwise identical to
     static_synapse.

     SeeAlso: synapsedict, static_synapse
  */
  kernel().model_manager.register_connection_model< StaticConnection< TargetIdentifierPtrRport > >( "static_synapse" );
  kernel().model_manager.register_connection_model< StaticConnection< TargetIdentifierIndex > >( "static_synapse_hpc" );


  /** @BeginDocumentation
     Name: static_synapse_hom_w_hpc - Variant of static_synapse_hom_w with low
     memory consumption.
     SeeAlso: synapsedict, static_synapse_hom_w, static_synapse_hpc
  */
  kernel().model_manager.register_connection_model< StaticConnectionHomW< TargetIdentifierPtrRport > >(
    "static_synapse_hom_w" );
  kernel().model_manager.register_connection_model< StaticConnectionHomW< TargetIdentifierIndex > >(
    "static_synapse_hom_w_hpc" );

  /** @BeginDocumentation
     Name: gap_junction - Connection model for gap junctions.
     SeeAlso: synapsedict
  */
  kernel().model_manager.register_secondary_connection_model< GapJunction< TargetIdentifierPtrRport > >( "gap_junction",
    /*has_delay=*/false,
    /*requires_symmetric=*/true,
    /*supports_wfr=*/true );
  kernel().model_manager.register_secondary_connection_model< RateConnectionInstantaneous< TargetIdentifierPtrRport > >(
    "rate_connection_instantaneous",
    /*has_delay=*/false,
    /*requires_symmetric=*/false,
    /*supports_wfr=*/true );
  kernel().model_manager.register_secondary_connection_model< RateConnectionDelayed< TargetIdentifierPtrRport > >(
    "rate_connection_delayed",
    /*has_delay=*/true,
    /*requires_symmetric=*/false,
    /*supports_wfr=*/false );
  kernel().model_manager.register_secondary_connection_model< DiffusionConnection< TargetIdentifierPtrRport > >(
    "diffusion_connection",
    /*has_delay=*/false,
    /*requires_symmetric=*/false,
    /*supports_wfr=*/true );


  /** @BeginDocumentation
     Name: stdp_synapse_hpc - Variant of stdp_synapse with low memory
     consumption.
     SeeAlso: synapsedict, stdp_synapse, static_synapse_hpc
  */
<<<<<<< HEAD
  kernel().model_manager.register_connection_model< STDPConnection< TargetIdentifierPtrRport > >( "stdp_synapse" );
  kernel().model_manager.register_connection_model< STDPConnection< TargetIdentifierIndex > >( "stdp_synapse_hpc" );

  kernel().model_manager.register_connection_model< ClopathConnection< TargetIdentifierPtrRport > >( "clopath_synapse",
    /*requires_symmetric=*/false,
    /*requires_clopath_archiving=*/true );
=======
  kernel()
    .model_manager
    .register_connection_model< STDPConnection< TargetIdentifierPtrRport > >(
      "stdp_synapse" );
  kernel()
    .model_manager
    .register_connection_model< STDPConnection< TargetIdentifierIndex > >(
      "stdp_synapse_hpc" );
      
  kernel()
    .model_manager
    .register_connection_model< STDPSinExpConnection< TargetIdentifierPtrRport > >(
      "stdp_synapse_sinexp" );
      
  kernel()
    .model_manager
    .register_connection_model< STDPCosExpConnection< TargetIdentifierPtrRport > >(
      "stdp_synapse_cosexp" );
>>>>>>> a4c316a9

  kernel().model_manager.register_connection_model< STDPNNRestrConnection< TargetIdentifierPtrRport > >(
    "stdp_nn_restr_synapse" );

  kernel().model_manager.register_connection_model< STDPNNSymmConnection< TargetIdentifierPtrRport > >(
    "stdp_nn_symm_synapse" );

  kernel().model_manager.register_connection_model< STDPNNPreCenteredConnection< TargetIdentifierPtrRport > >(
    "stdp_nn_pre-centered_synapse" );

  /** @BeginDocumentation
     Name: stdp_pl_synapse_hom_hpc - Variant of stdp_pl_synapse_hom with low
     memory consumption.
     SeeAlso: synapsedict, stdp_pl_synapse_hom, static_synapse_hpc
  */
  kernel().model_manager.register_connection_model< STDPPLConnectionHom< TargetIdentifierPtrRport > >(
    "stdp_pl_synapse_hom" );
  kernel().model_manager.register_connection_model< STDPPLConnectionHom< TargetIdentifierIndex > >(
    "stdp_pl_synapse_hom_hpc" );


  /** @BeginDocumentation
     Name: stdp_triplet_synapse_hpc - Variant of stdp_triplet_synapse with low
     memory consumption.
     SeeAlso: synapsedict, stdp_synapse, static_synapse_hpc
  */
  kernel().model_manager.register_connection_model< STDPTripletConnection< TargetIdentifierPtrRport > >(
    "stdp_triplet_synapse" );
  kernel().model_manager.register_connection_model< STDPTripletConnection< TargetIdentifierIndex > >(
    "stdp_triplet_synapse_hpc" );


  /** @BeginDocumentation
     Name: quantal_stp_synapse_hpc - Variant of quantal_stp_synapse with low
     memory consumption.
     SeeAlso: synapsedict, quantal_stp_synapse, static_synapse_hpc
  */
  kernel().model_manager.register_connection_model< Quantal_StpConnection< TargetIdentifierPtrRport > >(
    "quantal_stp_synapse" );
  kernel().model_manager.register_connection_model< Quantal_StpConnection< TargetIdentifierIndex > >(
    "quantal_stp_synapse_hpc" );


  /** @BeginDocumentation
     Name: stdp_synapse_hom_hpc - Variant of quantal_stp_synapse with low memory
     consumption.
     SeeAlso: synapsedict, stdp_synapse_hom, static_synapse_hpc
  */
  kernel().model_manager.register_connection_model< STDPConnectionHom< TargetIdentifierPtrRport > >(
    "stdp_synapse_hom" );
  kernel().model_manager.register_connection_model< STDPConnectionHom< TargetIdentifierIndex > >(
    "stdp_synapse_hom_hpc" );


  /** @BeginDocumentation
     Name: stdp_facetshw_synapse_hom_hpc - Variant of stdp_facetshw_synapse_hom
     with low memory consumption.
     SeeAlso: synapsedict, stdp_facetshw_synapse_hom, static_synapse_hpc
  */
  kernel().model_manager.register_connection_model< STDPFACETSHWConnectionHom< TargetIdentifierPtrRport > >(
    "stdp_facetshw_synapse_hom" );
  kernel().model_manager.register_connection_model< STDPFACETSHWConnectionHom< TargetIdentifierIndex > >(
    "stdp_facetshw_synapse_hom_hpc" );


  /** @BeginDocumentation
     Name: cont_delay_synapse_hpc - Variant of cont_delay_synapse with low
     memory consumption.
     SeeAlso: synapsedict, cont_delay_synapse, static_synapse_hpc
  */
  kernel().model_manager.register_connection_model< ContDelayConnection< TargetIdentifierPtrRport > >(
    "cont_delay_synapse" );
  kernel().model_manager.register_connection_model< ContDelayConnection< TargetIdentifierIndex > >(
    "cont_delay_synapse_hpc" );


  /** @BeginDocumentation
     Name: tsodyks_synapse_hpc - Variant of tsodyks_synapse with low memory
     consumption.
     SeeAlso: synapsedict, tsodyks_synapse, static_synapse_hpc
  */
  kernel().model_manager.register_connection_model< TsodyksConnection< TargetIdentifierPtrRport > >(
    "tsodyks_synapse" );
  kernel().model_manager.register_connection_model< TsodyksConnection< TargetIdentifierIndex > >(
    "tsodyks_synapse_hpc" );


  /** @BeginDocumentation
     Name: tsodyks_synapse_hom_hpc - Variant of tsodyks_synapse_hom with low
     memory consumption.
     SeeAlso: synapsedict, tsodyks_synapse_hom, static_synapse_hpc
  */
  kernel().model_manager.register_connection_model< TsodyksConnectionHom< TargetIdentifierPtrRport > >(
    "tsodyks_synapse_hom" );
  kernel().model_manager.register_connection_model< TsodyksConnectionHom< TargetIdentifierIndex > >(
    "tsodyks_synapse_hom_hpc" );


  /** @BeginDocumentation
     Name: tsodyks2_synapse_hpc - Variant of tsodyks2_synapse with low memory
     consumption.
     SeeAlso: synapsedict, tsodyks2_synapse, static_synapse_hpc
  */
  kernel().model_manager.register_connection_model< Tsodyks2Connection< TargetIdentifierPtrRport > >(
    "tsodyks2_synapse" );
  kernel().model_manager.register_connection_model< Tsodyks2Connection< TargetIdentifierIndex > >(
    "tsodyks2_synapse_hpc" );


  /** @BeginDocumentation
     Name: ht_synapse_hpc - Variant of ht_synapse with low memory consumption.
     SeeAlso: synapsedict, ht_synapse, static_synapse_hpc
  */
  kernel().model_manager.register_connection_model< HTConnection< TargetIdentifierPtrRport > >( "ht_synapse" );
  kernel().model_manager.register_connection_model< HTConnection< TargetIdentifierIndex > >( "ht_synapse_hpc" );


  /** @BeginDocumentation
     Name: stdp_dopamine_synapse_hpc - Variant of stdp_dopamine_synapse with low
     memory consumption.
     SeeAlso: synapsedict, stdp_dopamine_synapse, static_synapse_hpc
  */
  kernel().model_manager.register_connection_model< STDPDopaConnection< TargetIdentifierPtrRport > >(
    "stdp_dopamine_synapse" );
  kernel().model_manager.register_connection_model< STDPDopaConnection< TargetIdentifierIndex > >(
    "stdp_dopamine_synapse_hpc" );

  /** @BeginDocumentation
     Name: vogels_sprekeler_synapse_hpc - Variant of vogels_sprekeler_synapse
     with low memory
     consumption.
     SeeAlso: synapsedict, vogels_sprekeler_synapse
  */
  kernel().model_manager.register_connection_model< VogelsSprekelerConnection< TargetIdentifierPtrRport > >(
    "vogels_sprekeler_synapse" );
  kernel().model_manager.register_connection_model< VogelsSprekelerConnection< TargetIdentifierIndex > >(
    "vogels_sprekeler_synapse_hpc" );

  /** @BeginDocumentation
     Name: bernoulli_synapse - Static synapse with stochastic transmission
     SeeAlso: synapsedict, static_synapse, static_synapse_hom_w
  */
  kernel().model_manager.register_connection_model< BernoulliConnection< TargetIdentifierPtrRport > >(
    "bernoulli_synapse" );
}

} // namespace nest<|MERGE_RESOLUTION|>--- conflicted
+++ resolved
@@ -140,14 +140,10 @@
 #include "static_connection.h"
 #include "static_connection_hom_w.h"
 #include "stdp_connection.h"
-<<<<<<< HEAD
 #include "stdp_nn_restr_connection.h"
 #include "stdp_nn_symm_connection.h"
 #include "stdp_nn_pre-centered_connection.h"
-=======
-#include "stdp_connection_sinexp.h"
-#include "stdp_connection_cosexp.h"
->>>>>>> a4c316a9
+
 #include "stdp_connection_facetshw_hom.h"
 #include "stdp_connection_facetshw_hom_impl.h"
 #include "stdp_connection_hom.h"
@@ -237,16 +233,7 @@
   kernel().model_manager.register_node_model< iaf_tum_2000 >( "iaf_tum_2000" );
   kernel().model_manager.register_node_model< amat2_psc_exp >( "amat2_psc_exp" );
   kernel().model_manager.register_node_model< mat2_psc_exp >( "mat2_psc_exp" );
-<<<<<<< HEAD
   kernel().model_manager.register_node_model< parrot_neuron >( "parrot_neuron" );
-=======
-  kernel().model_manager.register_node_model< parrot_neuron >(
-    "parrot_neuron" );
-  kernel().model_manager.register_node_model< closed_loop_neuron >(
-    "closed_loop_neuron" );
-  kernel().model_manager.register_node_model< radial_basis_function_input >(
-    "radial_basis_function_input" );
->>>>>>> a4c316a9
   kernel().model_manager.register_node_model< pp_psc_delta >( "pp_psc_delta" );
   kernel().model_manager.register_node_model< pp_pop_psc_delta >( "pp_pop_psc_delta" );
   kernel().model_manager.register_node_model< gif_psc_exp >( "gif_psc_exp" );
@@ -275,23 +262,11 @@
   kernel().model_manager.register_node_model< weight_recorder >( "weight_recorder" );
   kernel().model_manager.register_node_model< spin_detector >( "spin_detector" );
   kernel().model_manager.register_node_model< Multimeter >( "multimeter" );
-<<<<<<< HEAD
   kernel().model_manager.register_node_model< correlation_detector >( "correlation_detector" );
   kernel().model_manager.register_node_model< correlomatrix_detector >( "correlomatrix_detector" );
   kernel().model_manager.register_node_model< correlospinmatrix_detector >( "correlospinmatrix_detector" );
   kernel().model_manager.register_node_model< volume_transmitter >( "volume_transmitter" );
-=======
-  kernel().model_manager.register_node_model< correlation_detector >(
-    "correlation_detector" );
-  kernel().model_manager.register_node_model< correlomatrix_detector >(
-    "correlomatrix_detector" );
-  kernel().model_manager.register_node_model< correlospinmatrix_detector >(
-    "correlospinmatrix_detector" );
-  kernel().model_manager.register_node_model< volume_transmitter >(
-    "volume_transmitter" );
-  kernel().model_manager.register_node_model< volume_transmitter_alberto >(
-    "volume_transmitter_alberto" );
->>>>>>> a4c316a9
+
 
   // Create voltmeter as a multimeter pre-configured to record V_m.
   /** @BeginDocumentation
@@ -468,33 +443,12 @@
      consumption.
      SeeAlso: synapsedict, stdp_synapse, static_synapse_hpc
   */
-<<<<<<< HEAD
   kernel().model_manager.register_connection_model< STDPConnection< TargetIdentifierPtrRport > >( "stdp_synapse" );
   kernel().model_manager.register_connection_model< STDPConnection< TargetIdentifierIndex > >( "stdp_synapse_hpc" );
 
   kernel().model_manager.register_connection_model< ClopathConnection< TargetIdentifierPtrRport > >( "clopath_synapse",
     /*requires_symmetric=*/false,
     /*requires_clopath_archiving=*/true );
-=======
-  kernel()
-    .model_manager
-    .register_connection_model< STDPConnection< TargetIdentifierPtrRport > >(
-      "stdp_synapse" );
-  kernel()
-    .model_manager
-    .register_connection_model< STDPConnection< TargetIdentifierIndex > >(
-      "stdp_synapse_hpc" );
-      
-  kernel()
-    .model_manager
-    .register_connection_model< STDPSinExpConnection< TargetIdentifierPtrRport > >(
-      "stdp_synapse_sinexp" );
-      
-  kernel()
-    .model_manager
-    .register_connection_model< STDPCosExpConnection< TargetIdentifierPtrRport > >(
-      "stdp_synapse_cosexp" );
->>>>>>> a4c316a9
 
   kernel().model_manager.register_connection_model< STDPNNRestrConnection< TargetIdentifierPtrRport > >(
     "stdp_nn_restr_synapse" );
