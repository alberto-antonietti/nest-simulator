--- conflicted
+++ resolved
@@ -22,12 +22,15 @@
 
 /*
     This file is part of NEST.
+
     modelsmodule.cpp -- sets up the modeldict with all models included
     with the NEST distribution.
+
     Author(s):
     Marc-Oliver Gewaltig
     R"udiger Kupper
     Hans Ekkehard Plesser
+
     First Version: June 2006
 */
 
@@ -75,10 +78,7 @@
 #include "mcculloch_pitts_neuron.h"
 #include "parrot_neuron.h"
 #include "closed_loop_neuron.h"
-<<<<<<< HEAD
-=======
 #include "radial_basis_function_input.h"
->>>>>>> 6e925065
 #include "pp_pop_psc_delta.h"
 #include "pp_psc_delta.h"
 #include "siegert_neuron.h"
@@ -248,11 +248,8 @@
     "parrot_neuron" );
   kernel().model_manager.register_node_model< closed_loop_neuron >(
     "closed_loop_neuron" );
-<<<<<<< HEAD
-=======
   kernel().model_manager.register_node_model< radial_basis_function_input >(
     "radial_basis_function_input" );
->>>>>>> 6e925065
   kernel().model_manager.register_node_model< pp_psc_delta >( "pp_psc_delta" );
   kernel().model_manager.register_node_model< pp_pop_psc_delta >(
     "pp_pop_psc_delta" );
@@ -312,26 +309,32 @@
   /*BeginDocumentation
   Name: voltmeter - Device to record membrane potential from neurons.
   Synopsis: voltmeter Create
+
   Description:
   A voltmeter records the membrane potential (V_m) of connected nodes
   to memory, file or stdout.
+
   By default, voltmeters record values once per ms. Set the parameter
   /interval to change this. The recording interval cannot be smaller
   than the resolution.
+
   Results are returned in the /events entry of the status dictionary,
   which contains membrane potential as vector /V_m and pertaining
   times as vector /times and node GIDs as /senders, if /withtime and
   /withgid are set, respectively.
+
   Accumulator mode:
   Voltmeter can operate in accumulator mode. In this case, values for all
   recorded variables are added across all recorded nodes (but kept separate in
   time). This can be useful to record average membrane potential in a
   population.
+
   To activate accumulator mode, either set /to_accumulator to true, or set
   /record_to [ /accumulator ].  In accumulator mode, you cannot record to file,
   to memory, to screen, with GID or with weight. You must activate accumulator
   mode before simulating. Accumulator data is never written to file. You must
   extract it from the device using GetStatus.
+
   Remarks:
    - The voltmeter model is implemented as a multimeter preconfigured to
      record /V_m.
@@ -343,9 +346,11 @@
      you record from are frozen and others are not, data will only be collected
      from the unfrozen nodes. Most likely, this will lead to confusing results,
      so you should not use voltmeter with frozen nodes.
+
   Parameters:
        The following parameter can be set in the status dictionary:
        interval     double - Recording interval in ms
+
   Examples:
   SLI ] /iaf_cond_alpha Create /n Set
   SLI ] /voltmeter Create /vm Set
@@ -361,7 +366,10 @@
   V_m                      doublevectortype    <doublevectortype>
   --------------------------------------------------
   Total number of entries: 3
+
+
   Sends: DataLoggingRequest
+
   SeeAlso: Device, RecordingDevice, multimeter
   */
   DictionaryDatum vmdict = DictionaryDatum( new Dictionary );
@@ -438,11 +446,13 @@
   /* BeginDocumentation
      Name: static_synapse_hpc - Variant of static_synapse with low memory
      consumption.
+
      Description:
      hpc synapses store the target neuron in form of a 2 Byte index instead of
      an 8 Byte pointer. This limits the number of thread local neurons to
      65,536. No support for different receptor types. Otherwise identical to
      static_synapse.
+
      SeeAlso: synapsedict, static_synapse
   */
   kernel()
