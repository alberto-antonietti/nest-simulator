/*
 *  test_hpc_synapse.sli
 *
 *  This file is part of NEST.
 *
 *  Copyright (C) 2004 The NEST Initiative
 *
 *  NEST is free software: you can redistribute it and/or modify
 *  it under the terms of the GNU General Public License as published by
 *  the Free Software Foundation, either version 2 of the License, or
 *  (at your option) any later version.
 *
 *  NEST is distributed in the hope that it will be useful,
 *  but WITHOUT ANY WARRANTY; without even the implied warranty of
 *  MERCHANTABILITY or FITNESS FOR A PARTICULAR PURPOSE.  See the
 *  GNU General Public License for more details.
 *
 *  You should have received a copy of the GNU General Public License
 *  along with NEST.  If not, see <http://www.gnu.org/licenses/>.
 *
 */

/* BeginDocumentation

Name: testsuite::test_hpc_synapse - Basic tests on hpc synapses

Synopsis: (test_hpc_synapse) run -> NEST exits if test fails

Description: 
Test basic properties of HPC synapses as follows:

1. For all known synapses with _hpc ending and counterparts without _hpc
   connect spike generator to one neuron with normal, one with _hpc synapse,
   ensure that simulation yields identical membrane potentials.
   
2. Check that adding and freezing/thawing of nodes either is blocked or
   does not affect results, i.e., that the TargetIdentifierIndicies are ok.
   These tests proceed as follows:
   1. Connect spike_generator to N neurons with different weights,
      disable spiking in receptors. We use membrane potential after simulation
      as indicator for through which synpse a neuron received input.
   2. Build network once with plain static_synapse to get reference data.
   3. Then build with respective test cases and compare.
   
Author: Hans E Plesser, 2014-11-14
 */

(unittest) run
/unittest using

skip_if_not_threaded

M_ERROR setverbosity

% convert name with _hpc to equivalent without
/hpctoplain
{
  cvs dup length 4 sub Take cvlit
} bind def


% Test if synapse can be used without additional setup; stdp_dopamine_synpase does not
/synapse_works  % expects lit specifying hpc synapse
{
  /syn Set
  mark
  {
    /iaf_psc_alpha Create dup syn Connect
    10 Simulate
  } 
  stopped
  dup /failed Set
  {
    % error, need to clean up
    counttomark npop % pop all but mark
    errordict begin /newerror false def end    
  }
  if
  pop % mark
  failed not
} def


% find all hpc synapses with non-hpc counterparts that can be used without
% additional setup
/synmodels synapsedict keys def
/hpcsyns synmodels { cvs -4 Take (_hpc) eq } Select def
/hpcwithpartner hpcsyns { dup hpctoplain synmodels exch MemberQ exch synapse_works and } Select def


% first set of tests: compare hpc to plain variant
/run_sim_test_one  % expects synapse model, returns membrane potential
{
  /syn Set
  
  ResetKernel
  << /local_num_threads 4 >> SetKernelStatus

  % we connect via a parrot neuron, so we can test plastic synapses, too 
  /sg /spike_generator << /spike_times [ 5.0 ] >> Create def
  /pn /parrot_neuron Create def
  /nrn /iaf_psc_alpha << /V_th 100000. >> Create def
  sg pn Connect
  pn nrn syn Connect
  10 Simulate

  nrn /V_m get
  
} def
  
hpcwithpartner
{
  /hpc_syn Set
  (Test 1: ) =only hpc_syn ==
  /plain_syn hpc_syn hpctoplain def
  
  { 
    hpc_syn run_sim_test_one
    plain_syn run_sim_test_one
    eq
  } assert_or_die
} forall 


% second test: build in some neurons, connect, then some more neurons, connect
/test_two_step_build  % expects syntype
{
  /syn Set
  ResetKernel
  << /local_num_threads 4 >> SetKernelStatus
  /sg /spike_generator << /spike_times [ 1.0 ] >> Create def
  /pn /parrot_neuron Create def
<<<<<<< HEAD
  /iaf_neuron 2 << /V_th 100000. >> Create ;
  sg pn Connect
  [3 4] { /tgid Set pn [tgid] cvgidcollection /one_to_one << /model syn /weight tgid 100. mul >> Connect } forall
  /iaf_neuron 2 << /V_th 100000. >> Create ;
  [5 6] { /tgid Set pn [tgid] cvgidcollection /one_to_one << /model syn /weight tgid 100. mul >> Connect } forall
=======

  /iaf_psc_alpha 2 << /V_th 100000. >> Create ;
  sg pn Connect
  [3 4] { /tgid Set [pn] [tgid] /one_to_one << /model syn /weight tgid 100. mul >> Connect } forall

  /iaf_psc_alpha 2 << /V_th 100000. >> Create ;
  [5 6] { /tgid Set [pn] [tgid] /one_to_one << /model syn /weight tgid 100. mul >> Connect } forall

>>>>>>> 3dabfb2c
  10. Simulate
  [3 4 5 6] { /V_m get } Map
} def

{
  /static_synapse test_two_step_build
  (Test 2 plain: ) =only dup ==
  /static_synapse_hpc test_two_step_build
  (Test 2 hpc  : ) =only dup ==
  eq
} assert_or_die



% third test: build, freeze one, then connect non-frozen, should work
/test_freeze_before_connect_nonfrozen  % expects syntype
{
  /syn Set
  
  ResetKernel
  << /local_num_threads 4 >> SetKernelStatus
  /sg /spike_generator << /spike_times [ 1.0 ] >> Create def
  /pn /parrot_neuron Create def

  /iaf_psc_alpha 4 << /V_th 100000. >> Create ;
  3 << /frozen true >> SetStatus
  sg pn Connect
  [4 5 6] { /tgid Set pn [tgid] cvgidcollection /one_to_one << /model syn /weight tgid 100. mul >> Connect } forall

  10. Simulate
  [4 5 6] { /V_m get } Map
} def

{
  /static_synapse test_freeze_before_connect_nonfrozen
  (Test 3 plain: ) =only dup ==
  /static_synapse_hpc test_freeze_before_connect_nonfrozen
  (Test 3 hpc  : ) =only dup ==
  eq
} assert_or_die

% fourth test: build, freeze one, then connect all, should also work
% because frozen synapse has invalid Target ID
/test_freeze_before_connect_all  % expects syntype
{
  /syn Set
  
  ResetKernel
  << /local_num_threads 4 >> SetKernelStatus
  /sg /spike_generator << /spike_times [ 1.0 ] >> Create def
  /pn /parrot_neuron Create def

  /iaf_psc_alpha 4 << /V_th 100000. >> Create ;
  3 << /frozen true >> SetStatus
  sg pn Connect
  [3 4 5 6] { /tgid Set pn [tgid] cvgidcollection /one_to_one << /model syn /weight tgid 100. mul >> Connect } forall

  10. Simulate
  [3 4 5 6] { /V_m get } Map
} def

{
  /static_synapse test_freeze_before_connect_all
  /static_synapse_hpc test_freeze_before_connect_all
  eq
} assert_or_die

% fifth test: build, then connect all, then freeze one 
/test_freeze_after_connect_all  % expects syntype
{
  /syn Set
  
  ResetKernel
  << /local_num_threads 4 >> SetKernelStatus
  /sg /spike_generator << /spike_times [ 1.0 ] >> Create def
  /pn /parrot_neuron Create def

  /iaf_psc_alpha 4 << /V_th 100000. >> Create ;
  sg pn Connect
  [3 4 5 6] { /tgid Set pn [tgid] cvgidcollection /one_to_one << /model syn /weight tgid 100. mul >> Connect } forall
  3 << /frozen true >> SetStatus

  10. Simulate
  [3 4 5 6] { /V_m get } Map
} def

{
  /static_synapse test_freeze_after_connect_all  
  (Test 5 plain: ) =only dup ==
  /static_synapse_hpc test_freeze_after_connect_all
  (Test 5 hpc  : ) =only dup ==
  eq
} assert_or_die


 
endusing<|MERGE_RESOLUTION|>--- conflicted
+++ resolved
@@ -130,13 +130,6 @@
   << /local_num_threads 4 >> SetKernelStatus
   /sg /spike_generator << /spike_times [ 1.0 ] >> Create def
   /pn /parrot_neuron Create def
-<<<<<<< HEAD
-  /iaf_neuron 2 << /V_th 100000. >> Create ;
-  sg pn Connect
-  [3 4] { /tgid Set pn [tgid] cvgidcollection /one_to_one << /model syn /weight tgid 100. mul >> Connect } forall
-  /iaf_neuron 2 << /V_th 100000. >> Create ;
-  [5 6] { /tgid Set pn [tgid] cvgidcollection /one_to_one << /model syn /weight tgid 100. mul >> Connect } forall
-=======
 
   /iaf_psc_alpha 2 << /V_th 100000. >> Create ;
   sg pn Connect
@@ -145,7 +138,6 @@
   /iaf_psc_alpha 2 << /V_th 100000. >> Create ;
   [5 6] { /tgid Set [pn] [tgid] /one_to_one << /model syn /weight tgid 100. mul >> Connect } forall
 
->>>>>>> 3dabfb2c
   10. Simulate
   [3 4 5 6] { /V_m get } Map
 } def
