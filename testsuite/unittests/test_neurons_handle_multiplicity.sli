/*
 *  test_neurons_handle_multiplicity.sli
 *
 *  This file is part of NEST.
 *
 *  Copyright (C) 2004 The NEST Initiative
 *
 *  NEST is free software: you can redistribute it and/or modify
 *  it under the terms of the GNU General Public License as published by
 *  the Free Software Foundation, either version 2 of the License, or
 *  (at your option) any later version.
 *
 *  NEST is distributed in the hope that it will be useful,
 *  but WITHOUT ANY WARRANTY; without even the implied warranty of
 *  MERCHANTABILITY or FITNESS FOR A PARTICULAR PURPOSE.  See the
 *  GNU General Public License for more details.
 *
 *  You should have received a copy of the GNU General Public License
 *  along with NEST.  If not, see <http://www.gnu.org/licenses/>.
 *
 */

/*
 * Test that all neuron models heed the multiplicity of incoming spikes. 
 *
 * This test inputs two spikes at the same time into each neuron.
 * The spikes arrive once as one event with multiplicity two, once
 * as two events with multiplicity one. The membrane potential after
 * the spikes have arrived must be identical in both cases.
 *
 * This tests solves Github issue #80.
 *
 * Hans Ekkehard Plesser, 2016-03-03
 *
 */

(unittest) run
/unittest using

M_ERROR setverbosity


% The following models will not be tested:
/skip_list [ 
             /ginzburg_neuron             % binary neuron
             /mcculloch_pitts_neuron      % binary neuron
             /lin_rate_ipn                % rate neuron
             /lin_rate_opn                % rate neuron
             /tanh_rate_ipn               % rate neuron
             /tanh_rate_opn               % rate neuron
             /threshold_lin_rate_ipn      % rate neuron
             /threshold_lin_rate_opn      % rate neuron
             /siegert_neuron              % rate neuron
             /gauss_rate_ipn              % rate neuron
             /sigmoid_rate_gg_1998_ipn    % rate neuron
             /sigmoid_rate_ipn            % rate neuron
             /rate_transformer_lin             % rate transformer
             /rate_transformer_tanh            % rate transformer
             /rate_transformer_threshold_lin   % rate transformer
             /rate_transformer_gauss           % rate transformer
             /rate_transformer_sigmoid         % rate transformer
             /rate_transformer_sigmoid_gg_1998 % rate transformer
             /parrot_neuron
             /parrot_neuron_ps
             /iaf_cond_alpha_mc    % cannot readout V_m directly
             /music_event_in_proxy        % music device
             /music_event_out_proxy       % music device
             /music_cont_in_proxy         % music device
             /music_cont_out_proxy        % music device
             /music_message_in_proxy      % music device
             /music_message_out_proxy     % music device
<<<<<<< HEAD
			 /closed_loop_neuron
=======
	     /closed_loop_neuron
             /radial_basis_function_input
>>>>>>> 6e925065
           ] def    

% The following models require connections to rport 1:
/extra_params <<
   /iaf_psc_alpha_multisynapse << /params << /tau_syn [ 1.0 ] >>
                                  /receptor_type 1 >>
   /iaf_psc_exp_multisynapse << /params << /tau_syn [ 1.0 ] >>
                                  /receptor_type 1 >>
   /gif_psc_exp_multisynapse << /params << /tau_syn [ 1.0 ] >>
                                  /receptor_type 1 >>
   /gif_cond_exp_multisynapse << /params << /tau_syn [ 1.0 ] >>
                                  /receptor_type 1 >>
   /aeif_cond_alpha_multisynapse << /params << /tau_syn [ 1.0 ] >>
                                  /receptor_type 1 >>
   /aeif_cond_beta_multisynapse << /params << /E_rev [ 0.0 ] 
                                              /tau_rise [ 1.0 ]
                                              /tau_decay [ 1.0 ] >>
                                  /receptor_type 1 >>
   /iaf_cond_alpha_mc << /receptor_type 1 >>
   /ht_neuron << /receptor_type 1 >>
   /sli_neuron << /params << /calibrate { /V_m 0.0 def }
                             /update { /V_m V_m ex_spikes add def } 
                             /V_m 0.0  % needed so we can read it before calling Simulate
                          >>
               >> 
   >>
   def
                                     
% We first test that the spike generator really sends spikes with
% correct multiplicity. We go through a parrot neuron for this purpose.
{
  ResetKernel
  /sg /spike_generator << /spike_times [ 1.0 2.0 3.0 ] 
                          /spike_multiplicities [ 1 3 2 ] >> Create def
  /pn /parrot_neuron Create def
  /sd /spike_detector Create def
  
  sg pn Connect
  pn sd Connect
  
  10 Simulate
  sd /events get /times get cva
  [ 2.0 3.0 3.0 3.0 4.0 4.0 ]
  eq
} assert_or_die
                 


% Now the real test
{
  % apply to all models of element_type neuron
  modeldict keys {
    /model Set
    
    model skip_list exch MemberQ not
    model GetDefaults /element_type get /neuron eq and
    {
      ResetKernel
      /n1 model Create def
      /n2 model Create def
      extra_params model known
      {
         extra_params model get /params known
         {
           /pars extra_params model get /params get def
           n1 pars SetStatus
           n2 pars SetStatus
         } if 
      } if   

      % two spike generators send one spike with multiplicity 1,
      % a third generator one spike with multiplicity 2      
      /sg1a /spike_generator << /spike_times [ 5.0 ] >> Create def
      /sg1b /spike_generator << /spike_times [ 5.0 ] >> Create def
      /sg2 /spike_generator << /spike_times [ 5.0 ] 
                               /spike_multiplicities [ 2 ] >> Create def

      /syn_spec << /model /static_synapse
                   /receptor_type 
                     extra_params model known
                     {
                       extra_params model get /receptor_type known
                       {
                         extra_params model get /receptor_type get
                       } 
                       {
                         0
                       } ifelse
                     }
                     {
                       0
                     } ifelse
                >> def  

      % n1 receives two spikes with multiplicity 1
      [ sg1a sg1b ] [ n1 ] /all_to_all syn_spec Connect
      
      % n2 receives one spike with multiplicity 2
      [ sg2 ] [ n2 ] /all_to_all syn_spec Connect

      /v1_0 n1 /V_m get def
      /v2_0 n2 /V_m get def
            
      8 Simulate

      /v1 n1 /V_m get def
      /v2 n2 /V_m get def
      
      % ensure initial values were equal
      v1_0 v2_0 eq
      
      % ensure final values are equal 
      v1 v2 sub 12 ToUnitTestPrecision 0 eq

      % ensure final value differs from initial value
      v1_0 v1 neq
      and and  % combine
      dup not {
       (FAILED: ) model cvs join == 
       (  v1_0 ) =only v1_0 =
       (  v2_0 ) =only v2_0 =
       (  v1   ) =only v1 =
       (  v2   ) =only v2 =
      }
      if
    }
    { true }
    ifelse
  }
  Map

  % see if all entries are true
  true exch { and } Fold

} 
assert_or_die

endusing<|MERGE_RESOLUTION|>--- conflicted
+++ resolved
@@ -69,12 +69,8 @@
              /music_cont_out_proxy        % music device
              /music_message_in_proxy      % music device
              /music_message_out_proxy     % music device
-<<<<<<< HEAD
-			 /closed_loop_neuron
-=======
 	     /closed_loop_neuron
              /radial_basis_function_input
->>>>>>> 6e925065
            ] def    
 
 % The following models require connections to rport 1:
