/*
 *  test_hh_psc_alpha_gap.sli
 *
 *  This file is part of NEST.
 *
 *  Copyright (C) 2004 The NEST Initiative
 *
 *  NEST is free software: you can redistribute it and/or modify
 *  it under the terms of the GNU General Public License as published by
 *  the Free Software Foundation, either version 2 of the License, or
 *  (at your option) any later version.
 *
 *  NEST is distributed in the hope that it will be useful,
 *  but WITHOUT ANY WARRANTY; without even the implied warranty of
 *  MERCHANTABILITY or FITNESS FOR A PARTICULAR PURPOSE.  See the
 *  GNU General Public License for more details.
 *
 *  You should have received a copy of the GNU General Public License
 *  along with NEST.  If not, see <http://www.gnu.org/licenses/>.
 *
 */

 /* BeginDocumentation
    Name: testsuite::test_hh_psc_alpha_gap - sli script for overall test of hh_psc_alpha_gap model 
    with gap_junction connection

    Synopsis: (test_hh_psc_alpha_gap) run -> compares response to current step with reference data 

    Description:
    test_hh_psc_alpha_gap.sli is an overall test of the hh_psc_alpha_gap model connected
    by gap_junction connection.

    Two neurons of whom one receives an constant input current of 200 pA are connected
    by gap_junction with an (unrealistic) high gap weight. The accurate functionality
    of the gap_junction feature is tested by measuring the membrane potential of the
    neuron without input current.
    
    Although 0.1 cannot be represented in the IEEE double data type, it
    is safe to simulate with a resolution (computation step size) of 0.1
    ms because by default nest is built with a timebase enabling exact
    representation of 0.1 ms.

    The expected output is documented at the end of 
    the script. The textual output of the voltmeter documented in this file
    can be regenerated by setting adding /to_screen true to the SetStatus
    call of vm below.
    
    Author:  October 2015, Hahne
    SeeAlso: testsuite::test_gap_junction, hh_psc_alpha_gap, gap_junction
*/

(unittest) run
/unittest using

% The following test needs the model hh_psc_alpha_gap, so
% this test should only run if we have GSL
statusdict/have_gsl :: not
{
  exit_test_gracefully
}
if

0.1 /h Set

ResetKernel

0 << 
      /local_num_threads 1 
      /resolution h
      /use_wfr true
      /wfr_tol 0.0001
      /wfr_interpolation_order 3
      /wfr_max_iterations 10
      /wfr_comm_interval 1.0
    >> SetStatus
    
/hh_psc_alpha_gap Create /neuron1 Set
/hh_psc_alpha_gap Create /neuron2 Set

neuron1
<< 
  /I_e 200.
>> SetStatus

/voltmeter Create /vm Set
vm << /withtime true  /time_in_steps true /interval h >> SetStatus

<<<<<<< HEAD
neuron1 0 get neuron2 0 get << /weight 20.0 >> /gap_junction Connect
neuron2 0 get neuron1 0 get << /weight 20.0 >> /gap_junction Connect
=======
[neuron1] [neuron2] 
<< /rule /one_to_one /make_symmetric true >> 
<< /model /gap_junction /weight 20.0 >>  Connect

>>>>>>> 5003e2b3
vm neuron2     1.0 h Connect


20 Simulate

{                                             % reference data
 dup Transpose First /test_times Set         % times of reference 

  vm [/events [/times /V_m]] get cva         % array of recorded data
  5 ToUnitTestPrecision                      % to precision of reference
  Transpose                                  % all recorded tuples
  {First test_times exch MemberQ } Select    % those with reference
 eq                                          % compare
}

%%%%%%%%%%%%%%%%%%%%%%%%%%%%%%%%%%%%%%%%%%%%%%%%%%%%%%%%%%%%%%%%%%%%%%% 
%
% Expected output of this program:
% 
% The output send to std::cout is a superposition of 
% the output of the voltmeter.
%
% time (in steps)  voltage (in mV)
[
[ 1    -69.592 ]
[ 2    -69.559 ]
[ 3    -69.507 ]
[ 4    -69.439 ]
[ 5    -69.357 ]
[ 6    -69.264 ]
[ 7    -69.162 ]
[ 8    -69.051 ]
[ 9    -68.933 ]
[ 10   -68.809 ]
[ 11   -68.681 ]
[ 12   -68.548 ]
[ 13   -68.413 ]
[ 14   -68.276 ]
[ 15   -68.136 ] 
%
% ...
%
[ 117  -33.771 ]
[ 118  -24.103 ]
[ 119    8.7117 ]
[ 120   62.019 ]
[ 121   39.042 ]
[ 122   27.485 ]
[ 123   18.856 ]
[ 124   11.201 ]
[ 125    3.6210 ]
[ 126   -4.6956 ]
[ 127  -15.006 ]
[ 128  -29.464 ]
[ 129  -49.786 ]
[ 130  -71.323 ]
[ 131  -83.787 ]
% 
% ...
%   
[ 190  -71.023 ]
[ 191  -70.833 ]
[ 192  -70.647 ]
[ 193  -70.466 ]
[ 194  -70.289 ]
[ 195  -70.116 ]
[ 196  -69.948 ]
[ 197  -69.783 ]
[ 198  -69.622 ]
[ 199  -69.464 ]
]   

exch assert_or_die

<|MERGE_RESOLUTION|>--- conflicted
+++ resolved
@@ -85,15 +85,10 @@
 /voltmeter Create /vm Set
 vm << /withtime true  /time_in_steps true /interval h >> SetStatus
 
-<<<<<<< HEAD
-neuron1 0 get neuron2 0 get << /weight 20.0 >> /gap_junction Connect
-neuron2 0 get neuron1 0 get << /weight 20.0 >> /gap_junction Connect
-=======
-[neuron1] [neuron2] 
+neuron1 neuron2
 << /rule /one_to_one /make_symmetric true >> 
-<< /model /gap_junction /weight 20.0 >>  Connect
-
->>>>>>> 5003e2b3
+<< /model /gap_junction /weight 20.0 >>  
+Connect
 vm neuron2     1.0 h Connect
 
 
@@ -101,8 +96,8 @@
 
 {                                             % reference data
  dup Transpose First /test_times Set         % times of reference 
-
-  vm [/events [/times /V_m]] get cva         % array of recorded data
+                               
+ vm [/events [/times /V_m]] get cva   % array of recorded data
   5 ToUnitTestPrecision                      % to precision of reference
   Transpose                                  % all recorded tuples
   {First test_times exch MemberQ } Select    % those with reference
