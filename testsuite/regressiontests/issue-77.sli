--- conflicted
+++ resolved
@@ -82,10 +82,7 @@
              /music_cont_out_proxy        % MUSIC port
              /music_cont_in_proxy         % MUSIC port
 	     /closed_loop_neuron
-<<<<<<< HEAD
-=======
 	     /radial_basis_function_input
->>>>>>> 6e925065
            ] def    
 
 % The following models require connections to rport 1 or other specific parameters:
