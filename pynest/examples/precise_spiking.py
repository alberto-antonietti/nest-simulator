--- conflicted
+++ resolved
@@ -27,13 +27,8 @@
 time grid at a user-defined resolution. The precise spiking models
 overcome this by handling spikes in continuous time [1]_ and [2]_.
 
-<<<<<<< HEAD
-The precise spiking neuron models in NEST include: iaf_psc_exp_ps,
-iaf_psc_alpha_ps and iaf_psc_delta_ps.
-=======
 The precise spiking neuron models in NEST include: ``iaf_psc_exp_ps``,
-``iaf_psc_alpha_ps``, ``iaf_psc_alpha_presc`` and ``iaf_psc_delta_ps``.
->>>>>>> 1c99f61f
+``iaf_psc_alpha_ps`` and ``iaf_psc_delta_ps``.
 More detailed information about the precise spiking models can be
 found here:
 https://www.nest-simulator.org/simulations-with-precise-spike-times/
