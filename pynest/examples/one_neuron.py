--- conflicted
+++ resolved
@@ -55,40 +55,22 @@
 # e.g. ``nest.Create('iaf_psc_alpha',5)``
 # Also default parameters of the model can be configured using ``Create``
 # by including a list of parameter dictionaries
-<<<<<<< HEAD
 # e.g. `nest.Create("iaf_psc_alpha", params=[{'I_e':376.0}])`.
-=======
-# e.g. ``nest.Create("iaf_psc_alpha", params=[{'I_e':376.0}])``
-# or ``nest.Create("voltmeter", [{"withgid": True, "withtime": True}])``.
->>>>>>> 40590ffd
 # In this example we will configure these parameters in an additional
 # step, which is explained in the third section.
 
 neuron = nest.Create("iaf_psc_alpha")
 voltmeter = nest.Create("voltmeter")
-<<<<<<< HEAD
+
+#######################################################################
 # Third, the neuron is configured using `SetStatus()`, which expects
 # a list of node handles and a list of parameter dictionaries.
 # In this example we use `SetStatus()` to configure the constant
 # current input to the neuron.
 
 nest.SetStatus(neuron, "I_e", 376.0)
-=======
 
 #######################################################################
-# Third, the neuron and the voltmeter are configured using
-# ``SetStatus``, which expects a list of node handles and a list of
-# parameter dictionaries.
-# In this example we use ``SetStatus`` to configure the constant
-# current input to the neuron. We also want to record the global id of
-# the observed nodes and set the withgid flag of the voltmeter to
-# True.
-
-nest.SetStatus(neuron, "I_e", 376.0)
-nest.SetStatus(voltmeter, [{"withgid": True}])
-
-#######################################################################
->>>>>>> 40590ffd
 # Fourth, the neuron is connected to the voltmeter. The command
 # ``Connect`` has different variants. Plain ``Connect`` just takes the
 # handles of pre- and post-synaptic nodes and uses the default values
