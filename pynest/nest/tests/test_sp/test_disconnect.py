--- conflicted
+++ resolved
@@ -66,7 +66,6 @@
         for syn_model in nest.Models('synapses'):
             if syn_model not in self.exclude_synapse_model:
                 nest.ResetKernel()
-                print(syn_model)
                 nest.SetKernelStatus(
                     {
                         'resolution': 0.1,
@@ -85,42 +84,26 @@
                 if mpi_test:
                     print("rim with mpi")
                     conns = self.comm.allgather(conns)
-<<<<<<< HEAD
                     conns = list(filter(None, conns))
                 assert len(conns) == 1
-=======
-                    conns = filter(None, conns)
 
-                assert len(list(conns)) == 1
->>>>>>> 0a5f41a5
                 nest.Disconnect(neurons[0], neurons[2], syn_spec=syn_dict)
 
                 conns = nest.GetConnections(
                     neurons[0], neurons[2], syn_model)
                 if mpi_test:
                     conns = self.comm.allgather(conns)
-<<<<<<< HEAD
                     conns = list(filter(None, conns))
                 assert len(conns) == 0
-=======
-                    conns = filter(None, conns)
-
-                assert len(list(conns)) == 0
->>>>>>> 0a5f41a5
 
                 # Assert that one can not delete a non existent connection
                 conns1 = nest.GetConnections(
                     neurons[:1], neurons[1:2], syn_model)
                 if mpi_test:
                     conns1 = self.comm.allgather(conns1)
-<<<<<<< HEAD
                     conns1 = list(filter(None, conns1))
                 assert len(conns1) == 0
-=======
-                    conns1 = filter(None, conns1)
-                assert len(list(conns1)) == 0
 
->>>>>>> 0a5f41a5
                 try:
                     nest.Disconnect(neurons[0], neurons[1], syn_spec=syn_dict)
                     assert False
