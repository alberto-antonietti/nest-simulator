--- conflicted
+++ resolved
@@ -176,12 +176,7 @@
         times, voltages = _from_memory(detec)
 
         if not len(times):
-<<<<<<< HEAD
             raise nest.NESTError("No events recorded!")
-=======
-            raise nest.kernel.NESTError("No events recorded! Make sure that \
-                withtime and withgid are set to True.")
->>>>>>> e1198a00
 
         if neurons is None:
             neurons = voltages.keys()
@@ -224,13 +219,8 @@
         return from_file(fname, **kwargs)
 
     else:
-<<<<<<< HEAD
         raise nest.NESTError("No data to plot. Make sure that \
             record_to is set to either 'ascii' or 'memory'.")
-=======
-        raise nest.kernel.NESTError("Provided devices neither records to file, \
-            nor to memory.")
->>>>>>> e1198a00
 
 
 def _from_memory(detec):
