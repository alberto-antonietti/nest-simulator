/*
 *  nest-init.sli
 *
 *  This file is part of NEST.
 *
 *  Copyright (C) 2004 The NEST Initiative
 *
 *  NEST is free software: you can redistribute it and/or modify
 *  it under the terms of the GNU General Public License as published by
 *  the Free Software Foundation, either version 2 of the License, or
 *  (at your option) any later version.
 *
 *  NEST is distributed in the hope that it will be useful,
 *  but WITHOUT ANY WARRANTY; without even the implied warranty of
 *  MERCHANTABILITY or FITNESS FOR A PARTICULAR PURPOSE.  See the
 *  GNU General Public License for more details.
 *
 *  You should have received a copy of the GNU General Public License
 *  along with NEST.  If not, see <http://www.gnu.org/licenses/>.
 *
 */

%%%%%%%%%%%%%%%%%%%%%%%%%%%%%%%%%%%%%%%%%%%%%%%%%%%%%%%%%%%%%%%%%%%%%%%%%%%%%%%%
%% NEST Kernel 2 initialisation
%%
%% (C) 2000-2006 The NEST Initiative
%%
%%  Authors Marc-Oliver Gewaltig <marc-oliver.gewaltig@honda-ri.de>
%%          Markus Diesmann <diesmann@fz-juelich.de>
%%          Jochen Martin Eppler <eppler@fz-juelich.de>
%%

M_DEBUG (nest-init.sli) (Initializing SLI support for NEST Kernel.) message
% see nestmodule.cpp

% Add NEST example directory to search-path
statusdict /prgdocdir get (/examples)                  join addpath
statusdict /prgdocdir get (/examples/FacetsBenchmarks) join addpath

/test {
  statusdict/prgdatadir :: (/extras/do_tests.sh ) join
  statusdict/prefix :: (/bin/nest) join
  join system ; ;
} def

%%%%%%%%%%%%%%%%%%%%%%%%%%%%%%%%%%%%%%%%%%%%%%%%%%%%%%%%%%%%%%%%%%%%%%%%%%%%%%%%

% add new functions to trie if it exists, else create new
/SetStatus dup lookup not
{
  trie
} if
[/integertype /dictionarytype] /SetStatus_id load addtotrie
[/connectiontype /dictionarytype] /SetStatus_CD load addtotrie
def

% add new functions to trie if it exists, else create new
/GetStatus dup lookup not
{
  trie
} if
[/integertype] /GetStatus_i load addtotrie
[/connectiontype] /GetStatus_C load addtotrie
[/arraytype] /GetStatus_a load addtotrie
def

/GetStatus_a
{
  { GetStatus_C } Map
}
def

%%%%%%%%%%%%%%%%%%%%%%%%%%%%%%%%%%%%%%%%%%%%%%%%%%%%%%%%%%%%%%%%%%%%%%%%%%%%%%%%

% These variants of get access network elements represented by
% a gid like dictionaries. In particular, if a gid returns a dictionary,
% get can be used to access the contents of the nested objects.
% 071108, Diesmann
%
/get [/integertype /literaltype] {exch GetStatus exch get} def
/get [/integertype /arraytype] {exch GetStatus exch get_d_a} def

% Same as above for connections
% 100922, Diesmann
/get [/connectiontype /literaltype] {exch GetStatus exch get} def
/get [/connectiontype /arraytype] {exch GetStatus exch get_d_a} def

% The following version allows extraction of a GID from a GIDCollection
/get [/gidcollectiontype /integertype] { get_g_i } def

% This version gets all values from all nodes. The same as GetStatus, but
% concatenates into a single dictionary.
/get [/gidcollectiontype]
{
  GetStatus
  /status_dict << >> def

  size 1 neq
  { % If not a single value GIDCollection. We have a list of dictionaries.

    % The first thing we do is set the keys in the dictionary based on the
    % first GID in the GIDCollection, and set the corresponding value in an
    % array.
    dup First {status_dict rollu 1 arraystore put_d} forall

    status_dict keys /ks Set

    % Then, we put the values for the rest of the GIDCollection in the right
    % place in the dictionary.
    /counter 1 def
    Rest
    {
      dup
      {
        /v Set
        /k Set
        % Check if we have a composite GIDCollection by checking if k is part
        % of dict keys.
        ks k MemberQ
        {
          % If primitive, add value to dictionary array
          status_dict k get [v] join /val_array Set
        }
        {
          % If composite, set values for previous GIDs to None, and add value.
          [counter] /None LayoutArray [v] join /val_array Set
          ks [k] join /ks Set
        } ifelse

        % Add value array to status dictionary.
        status_dict k val_array put_d
      } forall

      % If we have a composite gc and there have been values for previous GIDs
      % that is not part of this particular dictionary, we must set a None
      % value for this value.
      keys /dict_keys Set
      ks
      {
        /k Set
        dict_keys k MemberQ not
        {
          status_dict k get [/None] join /val_array Set
          status_dict k val_array put_d
        } if
      } forall

      counter 1 add /counter Set
    } forall

    status_dict
  }
  {
    0 get
  } ifelse
} def

% Get parameter value of all GIDs in GIDCollection
/get [/gidcollectiontype /literaltype]
{
  /value Set
  /gidcoll Set

  gidcoll size 1 eq
  { % if size == 1
    gidcoll GetStatus 0 get value get
  }
  { % if size > 1
    gidcoll GetStatus { value get } Map
  } ifelse
} def

% Get parameter values of GIDCollection from an array of parameters
/get [/gidcollectiontype /arraytype]
{
  exch
  dup size 1 eq not{ /get /InvalidGIDCollectionError raiseerror }if
  0 get_g_i GetStatus exch get_d_a
} def

% Get metadata values of GIDCollection
/GetMetadata [/gidcollectiontype]
  /GetMetadata_g load
def

%%%%%%%%%%%%%%%%%%%%%%%%%%%%%%%%%%%%%%%%%%%%%%%%%%%%%%%%%%%%%%%%%%%%%%%%%%%%%%%%

% Slicing of GIDCollections with Take
% Since n Take means take first n elements, while [n] Take means return
%      n-th element, we need to be a bit careful, handling the letter case
%      here at the SLI level and mapping the former to the two-element case
% Note that Take indexes from 1, with -1 the last element
/Take [/gidcollectiontype /integertype]
 {
   << >> begin
     /n Set
     /c Set
     n 0 geq
     {
       [ 1 n ]
     }
     {
       n neg c size gt { c n /Take /RangeError raiseerror } if

       c size dup n add 1 add exch
       2 arraystore
     }
     ifelse
     c
     exch
     Take
   end
}
def

/Take [/gidcollectiontype /arraytype]
{
  << >> begin
  /slice Set
  /coll Set
  slice length 1 eq
  {
    slice 0 get dup 1 3 arraystore coll exch Take_g_a
  }
  {
    % assume that we have two or three elements now
    slice dup
    length 2 eq { 1 append } if
    coll exch
    Take_g_a
  }
  ifelse
  end

} def

%%%%%%%%%%%%%%%%%%%%%%%%%%%%%%%%%%%%%%%%%%%%%%%%%%%%%%%%%%%%%%%%%%%%%%%%%%%%%%%%

/* BeginDocumentation
   Name: LocalOnly - Get only local elements of a GIDCollection.

   Synopsis:
   gidcollection    LocalOnly --> local_gidcollection

   Parameters:
   gidcollection          - GIDCollection in which to find local elements
   local_gidcollection    - GIDCollection with only local elements

   Description:
   This function gets only the local elements in a GIDCollection.
   The resulting elements are returned in a new GIDCollection. If
   there are no local elements, an empty GIDCollection is returned.

   Author: Håkon Mørk
   FirstVersion: November 2017
*/
/LocalOnly [/gidcollectiontype]
{
   << >> begin
     /gc Set
     Rank gc 0 get NumProcesses mod sub NumProcesses add NumProcesses mod 1 add
     dup gc size leq
     {
       gc size NumProcesses 3 arraystore gc exch Take
     }
     {
       pop
       [] cvgidcollection
     } ifelse
   end
} def

%%%%%%%%%%%%%%%%%%%%%%%%%%%%%%%%%%%%%%%%%%%%%%%%%%%%%%%%%%%%%%%%%%%%%%%%%%%%%%%%

% Return array containing only those GIDs for which procedure returns true
%
% Note:
% Returns array so that we can return an empty array if no node matches.
/Select [/gidcollectiontype /proceduretype]
{
  /predicate Set
  mark exch
  {
    dup
    predicate not
    {
      pop
    }
    if
  }
  forall
  counttomark
  arraystore
  exch pop
  currentdict /predicate undef
} bind def

%%%%%%%%%%%%%%%%%%%%%%%%%%%%%%%%%%%%%%%%%%%%%%%%%%%%%%%%%%%%%%%%%%%%%%%%%%%%%%%%

% Min and Max for GIDCollections
%

/Min trie
[/gidcollectiontype] { 0 get } addtotrie
[/anytype] /Min load addtotrie
def

/Max trie
[/gidcollectiontype] { dup size 1 sub get } addtotrie
[/anytype] /Max load addtotrie
def


%%%%%%%%%%%%%%%%%%%%%%%%%%%%%%%%%%%%%%%%%%%%%%%%%%%%%%%%%%%%%%%%%%%%%%%%%%%%%%%%

% Parameterization


/mul [/parametertype /parametertype]
  /mul_P_P load
def

/div [/parametertype /parametertype]
  /div_P_P load
def

/add [/parametertype /parametertype]
  /add_P_P load
def

/sub [/parametertype /parametertype]
  /sub_P_P load
def

/compare [/parametertype /parametertype /dictionarytype]
  /compare_P_P_D load
def

/conditional [/parametertype /parametertype /parametertype]
  /conditional_P_P_P load
def

/exp [/parametertype]
  /exp_P load
def

/sin [/parametertype]
  /sin_P load
def

/cos [/parametertype]
  /cos_P load
def

/CreateParameter trie
[/dictionarytype] /CreateParameter_D load addtotrie
[/doubletype] /CreateParameter_D load addtotrie
def

/GetValue [/parametertype]
  /GetValue_P load
def

%%%%%%%%%%%%%%%%%%%%%%%%%%%%%%%%%%%%%%%%%%%%%%%%%%%%%%%%%%%%%%%%%%%%%%%%%%%%%%%%

/Simulate trie
[/integertype] {cvd Simulate} addtotrie
[/doubletype]  /Simulate_d load addtotrie
def

/Run trie
[/integertype] {cvd Run} addtotrie
[/doubletype]  /Run_d load addtotrie
def

%%%%%%%%%%%%%%%%%%%%%%%%%%%%%%%%%%%%%%%%%%%%%%%%%%%%%%%%%%%%%%%%%%%%%%%%%%%%%%%%


% oosupport.sli already defines conversions for dict
/cvdict [/connectiontype]
 /cvdict_C load
def

%%%%%%%%%%%%%%%%%%%%%%%%%%%%%%%%%%%%%%%%%%%%%%%%%%%%%%%%%%%%%%%%%%%%%%%%%%%%%%%%

/** @BeginDocumentation
   Name: cvgidcollection - Create a container of global ids.

   Synopsis:
   list_of_gids          cvgidcollection -> gidcollection
   first_gid    last_gid cvgidcollection -> gidcollection

   Parameters:
   list_of_gids    - an array or intvector of global ids, or a gidcollection
   first_gid       - an integer definig the first GID of the range
   last_gid        - an integer definig the last GID of the range

   Description:
   This function creates a gidcollection object, which is a unified
   representation for multiple global ids of neurons or devices. To
   save memory in the case of contiguous ranges of GIDs, it is
   possible to just use the first and last index of the range to
   initialize the gidcollection.

   Author: Jochen Martin Eppler
   FirstVersion: April 2014

   SeeAlso: cv_iv, Connect, CGConnect
*/

/cvgidcollection trie
  [/integertype /integertype] /cvgidcollection_i_i load addtotrie
  [/arraytype]                /cvgidcollection_ia  load addtotrie
  [/intvectortype]            /cvgidcollection_iv  load addtotrie
  [/gidcollectiontype]        {}                        addtotrie
def

%%%%%%%%%%%%%%%%%%%%%%%%%%%%%%%%%%%%%%%%%%%%%%%%%%%%%%%%%%%%%%%%%%%%%%%%%%%%%%%%

% add conversion from GIDCollection
/cva [/gidcollectiontype]
  /cva_g load
def

%%%%%%%%%%%%%%%%%%%%%%%%%%%%%%%%%%%%%%%%%%%%%%%%%%%%%%%%%%%%%%%%%%%%%%%%%%%%%%%%

/GIDCollectionQ trie
  [/gidcollectiontype] true addtotrie
  [/anytype] false addtotrie
def

%%%%%%%%%%%%%%%%%%%%%%%%%%%%%%%%%%%%%%%%%%%%%%%%%%%%%%%%%%%%%%%%%%%%%%%%%%%%%%%%

% convert to list of gid-modelid pairs
/cva_gid_mid trie def
/cva_gid_mid [/gidcollectiontype]
{
 << >> begin
  dup
  :beginiterator_g /iter Set
  :enditerator_g /enditer Set

  mark
  {
    iter :getgidmodelid_q
    iter :next_q
    enditer :lt_q_q not { exit } if
  }
  loop
  counttomark
  arraystore
  exch pop

  end
}
def

%%%%%%%%%%%%%%%%%%%%%%%%%%%%%%%%%%%%%%%%%%%%%%%%%%%%%%%%%%%%%%%%%%%%%%%%%%%%%%%%

% join for GIDCollections
/join [/gidcollectiontype /gidcollectiontype]
  /join_g_g load
def

%%%%%%%%%%%%%%%%%%%%%%%%%%%%%%%%%%%%%%%%%%%%%%%%%%%%%%%%%%%%%%%%%%%%%%%%%%%%%%%%

% forall, forallindexed and Map for gid collections --- brutal implementations

/forall [/gidcollectiontype /proceduretype]
{
  /func Set
  dup
  :beginiterator_g /iter Set
  :enditerator_g /enditer Set

  {
    iter :getgid_q
    func
    iter :next_q
    enditer :lt_q_q not { exit } if
  }
  loop

  % Delete local variables; we do not use a local dictionary
  % here in case func should change variables.
  currentdict /func undef
  currentdict /iter undef
  currentdict /enditer undef

} bind def

/forallindexed [/gidcollectiontype /proceduretype]
{
  /func Set
  dup
  :beginiterator_g /iter Set
  :enditerator_g /enditer Set

  /:n 0 def
  {
    iter :getgid_q
    :n
    func
    iter :next_q
    /:n :n 1 add def
    enditer :lt_q_q not { exit } if
  }
  loop

  % Delete local variables; we do not use a local dictionary
  % here in case func should change variables.
  currentdict /func undef
  currentdict /iter undef
  currentdict /enditer undef
  currentdict /:n undef

} bind def

/Map [/gidcollectiontype /proceduretype]
{
  << >> begin
  /func Set
  dup
  :beginiterator_g /iter Set
  :enditerator_g /enditer Set

  mark
  {
    iter :getgid_q
    func
    iter :next_q
    enditer :lt_q_q not { exit } if
  }
  loop
  counttomark
  arraystore
  exch pop

  end
} bind def

%%%%%%%%%%%%%%%%%%%%%%%%%%%%%%%%%%%%%%%%%%%%%%%%%%%%%%%%%%%%%%%%%%%%%%%%%%%%%%%%

% GIDCollection membership

/InCollection [/gidcollectiontype /integertype]
  /MemberQ_g_i load
def

%%%%%%%%%%%%%%%%%%%%%%%%%%%%%%%%%%%%%%%%%%%%%%%%%%%%%%%%%%%%%%%%%%%%%%%%%%%%%%%%

% typeinit.sli already defines size functions for other types
/size [/gidcollectiontype]
  /size_g load
def

%%%%%%%%%%%%%%%%%%%%%%%%%%%%%%%%%%%%%%%%%%%%%%%%%%%%%%%%%%%%%%%%%%%%%%%%%%%%%%%%

% GetStatus / SetStatus for GIDCollection

/GetStatus [/gidcollectiontype]
  /GetStatus_g load
def

/SetStatus [/gidcollectiontype /dictionarytype]
{
  1 pick ValidQ_g not { /SetStatus /InvalidGIDCollectionError raiseerror } if
  exch { 1 pick SetStatus_id } forall
  pop % dictionary
}
def

/SetStatus [/gidcollectiontype /arraytype]
{
  1 pick ValidQ_g not { /SetStatus /InvalidGIDCollectionError raiseerror } if
  << >> begin
  /params Set
  /gc Set

  params length gc size neq
  {
    gc params /SetStatus /IncompatibleLengths raiseerror
  }
  if

  gc :beginiterator_g /iter Set
  gc :enditerator_g /enditer Set

  params
  {
    iter :getgid_q exch
    SetStatus_id
    iter :next_q pop
  }
  forall

  end
}
def

%%%%%%%%%%%%%%%%%%%%%%%%%%%%%%%%%%%%%%%%%%%%%%%%%%%%%%%%%%%%%%%%%%%%%%%%%%%%%%%%

/GetResolution {
    GetKernelStatus /resolution get
} def

%%%%%%%%%%%%%%%%%%%%%%%%%%%%%%%%%%%%%%%%%%%%%%%%%%%%%%%%%%%%%%%%%%%%%%%%%%%%%%%%
%
%     Create and variants
%
%%%%%%%%%%%%%%%%%%%%%%%%%%%%%%%%%%%%%%%%%%%%%%%%%%%%%%%%%%%%%%%%%%%%%%%%%%%%%%%%

/Create_l
{
  1 Create_l_i
} def

/Create_l_D
{
  1 exch Create_l_i_D
} def

/Create_l_i_D
{
  << >> begin

    /params Set
    /n Set
    /model Set

    % Only store the old parameters that are present in params.
    model GetDefaults /oldparams Set
    /tmp << >> def
    % get implicitly checks if params contains 'illegal' keys
    params keys { /key Set tmp key oldparams key get put } forall
    tmp /oldparams Set

    model params SetDefaults
    model n Create_l_i
    model oldparams SetDefaults

  end % local namespace
} def


/Create trie
  [/literaltype                             ] /Create_l     load addtotrie
  [/literaltype /integertype                ] /Create_l_i   load addtotrie
  [/literaltype              /dictionarytype] /Create_l_D   load addtotrie
  [/literaltype /integertype /dictionarytype] /Create_l_i_D load addtotrie
def

%%%%%%%%%%%%%%%%%%%%%%%%%%%%%%%%%%%%%%%%%%%%%%%%%%%%%%%%%%%%%%%%%%%%%%%%%%%%%%%%
%
%     Model handling
%
%%%%%%%%%%%%%%%%%%%%%%%%%%%%%%%%%%%%%%%%%%%%%%%%%%%%%%%%%%%%%%%%%%%%%%%%%%%%%%%%

/CopyModel_l_l
{
  << >> CopyModel_l_l_D
} bind def

/CopyModel trie
  [/literaltype /literaltype                ] /CopyModel_l_l   load addtotrie
  [/literaltype /literaltype /dictionarytype] /CopyModel_l_l_D load addtotrie
def

/SetDefaults
  [/literaltype /dictionarytype] /SetDefaults_l_D load
def

/GetDefaults
  [/literaltype] /GetDefaults_l load
def

%%%%%%%%%%%%%%%%%%%%%%%%%%%%%%%%%%%%%%%%%%%%%%%%%%%%%%%%%%%%%%%%%%%%%%%%%%%%%%%%

/** @BeginDocumentation
   Name: ShowDefaults - Show the default parameters of a model.

   Synopsis:
   /modelname ShowDefaults -> -

   Description:
   ShowDefaults retrieves the dictionary of default values from the
   specified model and displays it, using info. ShowDefaults is
   equivalent to the sequence "GetDefaults info"

   SeeAlso: GetDefaults, info
*/

/ShowDefaults
{
  GetDefaults info
} def

%%%%%%%%%%%%%%%%%%%%%%%%%%%%%%%%%%%%%%%%%%%%%%%%%%%%%%%%%%%%%%%%%%%%%%%%%%%%%%%%
%
%     Connect and its variants
%
%%%%%%%%%%%%%%%%%%%%%%%%%%%%%%%%%%%%%%%%%%%%%%%%%%%%%%%%%%%%%%%%%%%%%%%%%%%%%%%%


/** @BeginDocumentation
   Name: Connect - Establish a connection between two nodes or lists of nodes.

   Synopsis:
   sources targets                        Connect
   sources targets weight delay           Connect
   sources targets weight delay syn_model Connect
   sources targets conn_rule              Connect
   sources targets conn_spec              Connect
   sources targets conn_rule syn_model    Connect
   sources targets conn_spec syn_model    Connect
   sources targets conn_rule syn_spec     Connect
   sources targets conn_spec syn_spec     Connect

   Parameters:
   sources    gidcollection  - the GIDs of the sources
   targets    gidcollection  - the GIDs of the targets
   weight     double         - the weight of the connection
   delay      double         - the delay of the connection
   conn_rule  literal        - the name of the connection rule, see connruledict
   conn_spec  dict           - dictionary with connectivity specification (see Options)
   syn_model  literal        - the name of the synapse model, see synapsedict
   syn_spec   dict           - dictionary with synapse model specification (see Options)

   Options:
   /conn_spec - dictionary with connectivity specification, must at least contain /rule

                The following options may be given for all connection rules;
                not all rules support all options and many rules add rule-specific options.

                autapses      bool  - allow self-connections (default: true)
                multapses     bool  - allow multiple connections between pairs
                                      of neurons (default: true)
                symmetric     bool  - also create connection in opposite direction to
                                      obtain symmetric connections (default: false)

   /syn_spec  - dictionary with synapse specification, must at least contain /model

   Description:
   Connects sources to targets according to the given connectivity
   specification conn_spec. Some connection rules impose requirements.
   E.g. /one_to_one requires that sources and targets have the same
   number of elements. Others may have additional parameters,
   e.g. connection probability /p for /pairwise_binomial.

   The variants with only literal arguments /conn_rule or /syn_model
   are shorthand for the corresponding calls with connectivity or
   synapse specification dictionaries as explained in the Options
   section.  The literals are expanded to << /rule /conn_rule >> and
   << /synapse_model /syn_model >>, respectively.

   Parameters for connectivity rules must have fixed values.

   Parameters for synapses may be fixed single values, arrays or random deviate
   specifications.

   SeeAlso: synapsedict, connruledict, cvgidcollection, GetOptions

   Author: Hannah Bos, Hans Ekkehard Plesser, Jochen Martin Eppler

   FirstVersion: January 2014
*/

%%% Options for Connect

/Connect <<
  /conn_spec << /rule /all_to_all >>
  /syn_spec << /synapse_model /static_synapse >>
>> Options


%%% Helper functions for Connect

% Expects a synapse or connection specification dictionary on the
% stack and extends it by the defaults from Connect's Options for
% all keys from the given spec in the Options for Connect that are
% missing in the given dictionary.
% Usage: dict /lit, where lit is the name of the spec in the Options
/:Connect_complete_dict {
    << >> begin
    /optname Set
    /Connect optname GetOption keys {
    	dup /key Set
	exch dup 3 2 roll known not {
	  dup key /Connect optname GetOption key get put
        } if
    } forall
    end
} def


%%% Variants of Connect

/Connect trie

  % We create the type trie for the different variants using a loop
  [/arraytype /intvectortype /gidcollectiontype] {
      /gidlisttype Set

      % Variant: sources targets Connect
      % Connect nodes from two sets of GIDs using the default rule and
      % synapse model
      [gidlisttype gidlisttype] {
          cvgidcollection exch  % convert targets to gidcollection
          cvgidcollection exch  % convert sources to gidcollection
          /Connect /conn_spec GetOption  % use default conn_spec
          /Connect /syn_spec GetOption   % use default syn_spec
          Connect_g_g_D_D
      } bind addtotrie

      % Variant: sources targets weight delay Connect
      % Connect nodes from two sets of GIDs using the default rule and
      % synapse model but with the given weight and delay
      [gidlisttype gidlisttype /doubletype /doubletype] {
          mark 3 1 roll         % put a mark before weight and delay
          /weight 3 1 roll      % add a label for the weight
          /delay 2 1 roll       % add a label for the delay
          >>                    % create the syn_spec dictionary
          /syn_spec :Connect_complete_dict    % fill in missing defaults
          /Connect /conn_spec GetOption exch  % use default conn_spec
          4 2 roll              % bring sources and targets to top
          cvgidcollection exch  % convert targets to gidcollection
          cvgidcollection exch  % convert sources to gidcollection
          4 2 roll              % bring sources and targets to bottom
          Connect_g_g_D_D
      } bind addtotrie


      % Variant: sources targets weight delay syn_model Connect
      % Connect nodes from two sets of GIDs using the default rule and
      % the given weight, delay and synapse model
	[gidlisttype gidlisttype /doubletype /doubletype /literaltype] {

          mark 4 1 roll         % put a mark before weight and delay
          /weight 4 1 roll      % add a label for the weight
          /delay 3 1 roll       % add a label for the delay
          /synapse_model 2 1 roll  % add a label for the synapse model
          >>                    % create the syn_spec dictionary
          /syn_spec :Connect_complete_dict    % fill in missing defaults
          /Connect /conn_spec GetOption exch  % use default conn_spec
          4 2 roll              % bring sources and targets to top
          cvgidcollection exch  % convert targets to gidcollection
          cvgidcollection exch  % convert sources to gidcollection
          4 2 roll              % bring sources and targets to bottom
          Connect_g_g_D_D
      } bind addtotrie

      % Variant: sources targets conn_rule Connect
      % Connect nodes from two sets of GIDs using the given rule and
      % default synapse model
      [gidlisttype gidlisttype /literaltype] {
	  mark exch /rule exch >>  % create the conn_spec dictionary
	  /conn_spec :Connect_complete_dict  % fill in missing defaults
	  3 1 roll                 % bring sources and targets to top
	  cvgidcollection exch     % convert targets to gidcollection
	  cvgidcollection exch     % convert sources to gidcollection
	  3 2 roll                 % bring sources and targets to bottom
	  /Connect /syn_spec GetOption  % use default syn_spec
	  Connect_g_g_D_D
      } bind addtotrie

      % Variant: sources targets conn_spec Connect
      % Connect nodes from two sets of GIDs using the given connectivity
      % specification and default synapse model
      [gidlisttype gidlisttype /dictionarytype] {
	  /conn_spec :Connect_complete_dict  % fill in missing defaults
	  3 1 roll              % bring sources and targets to top
	  cvgidcollection exch  % convert targets to gidcollection
	  cvgidcollection exch  % convert sources to gidcollection
	  3 2 roll              % bring sources and targets to bottom
	  /Connect /syn_spec GetOption  % use default syn_spec
	  Connect_g_g_D_D
      } bind addtotrie

      % Variant: sources targets conn_rule syn_model Connect
      % Connect nodes from two sets of GIDs using the given rule and
      % synapse model
      [gidlisttype gidlisttype /literaltype /literaltype] {
	  mark exch /synapse_model exch >>  % create the syn_spec dictionary
	  /syn_spec :Connect_complete_dict   % fill in missing defaults
	  exch                      % exchange syn_spec and conn_spec
	  mark exch /rule exch >>   % create the conn_spec dictionary
	  /conn_spec :Connect_complete_dict  % fill in missing defaults
	  exch                      % exchange syn_spec and conn_spec
	  4 2 roll                  % bring sources and targets to top
	  cvgidcollection exch      % convert targets to gidcollection
	  cvgidcollection exch      % convert sources to gidcollection
	  4 2 roll                  % bring sources and targets to bottom
	  Connect_g_g_D_D
      } bind addtotrie

      % Variant: sources targets conn_spec syn_model Connect
      % Connect nodes from two sets of GIDs using the given rule and
      % synapse specification
      [gidlisttype gidlisttype /literaltype /dictionarytype] {
	  /syn_spec :Connect_complete_dict   % fill in missing defaults
	  exch                     % exchange syn_spec and conn_spec
	  mark exch /rule exch >>  % create the conn_spec dictionary
	  /conn_spec :Connect_complete_dict  % fill in missing defaults
	  exch                     % exchange syn_spec and conn_spec
	  4 2 roll                 % bring sources and targets to top
	  cvgidcollection exch     % convert targets to gidcollection
	  cvgidcollection exch     % convert sources to gidcollection
	  4 2 roll                 % bring sources and targets to bottom
	  Connect_g_g_D_D
      } bind addtotrie

      % Variant: sources targets conn_rule syn_spec Connect
      % Connect nodes from two sets of GIDs using the given connectivity
      % specification and synapse model
      [gidlisttype gidlisttype /dictionarytype /literaltype] {
	  mark exch /synapse_model exch >>  % create the syn_spec dictionary
	  /syn_spec :Connect_complete_dict   % fill in missing defaults
	  exch                      % exchange syn_spec and conn_spec
	  /conn_spec :Connect_complete_dict  % fill in missing defaults
	  exch                      % exchange syn_spec and conn_spec
	  4 2 roll                  % bring sources and targets to top
	  cvgidcollection exch      % convert targets to gidcollection
	  cvgidcollection exch      % convert sources to gidcollection
	  4 2 roll                  % bring sources and targets to bottom
	  Connect_g_g_D_D
      } bind addtotrie

      % Variant: sources targets conn_spec syn_spec Connect
      % Connect nodes from two sets of GIDs using the given connectivity
      % and synapse specifications
      [gidlisttype gidlisttype /dictionarytype /dictionarytype] {
	  /syn_spec :Connect_complete_dict   % fill in missing defaults
	  exch                  % exchange syn_spec and conn_spec
	  /conn_spec :Connect_complete_dict  % fill in missing defaults
	  exch                  % exchange syn_spec and conn_spec
	  4 2 roll              % bring sources and targets to top
	  cvgidcollection exch  % convert targets to gidcollection
	  cvgidcollection exch  % convert sources to gidcollection
	  4 2 roll              % bring sources and targets to bottom
	  Connect_g_g_D_D
      } bind addtotrie

  } forall

def


%%%%%%%%%%%%%%%%%%%%%%%%%%%%%%%%%%%%%%%%%%%%%%%%%%%%%%%%%%%%%%%%%%%%%%%%%%%%%%%%


/** @BeginDocumentation
   Name: GetConnections - Retrieve connections between nodes

   Synopsis:
   << /source [sgid1 sgid2 ...]
      /target [tgid1 tgid2 ...]
      /synapse_model /smodel
      /synapse_label label      >> GetConnections -> [ conn1 conn2 ... ]

   Parameters:
   A dictionary that may contain the following fields (all are optional):
   /source  - array with GIDs of presynaptic nodes whose connections are sought.
              If not given, all neurons are searched as sources.
   /target  - array with GIDs of post-synaptic nodes whose connections are sought.
              If not given, all neurons are searched as targets.
   /synapse_model - literal specifying synapse model
                    If not given, connections of all synapse models are returned.
   /synapse_label - integer specifying synapse label
                    If not given, connections of all synapse labels are returned.

   Description:
   1. If called with an empty dictionary, GetConnections returns all connections of the
      network, as a list of arrays (IntVectorDatum), one array per connection.
   2. Each array (connection object) has the following elements:
      [source-gid target-gid target-thread synapse-model-id port]
   3. The optional dictionary elements /source and /target can be used to filter
      for specific pre- and post-synaptic neurons, respectively.
   4. The optional parameter /synapse_model can be used to filter for a specific synapse model.
   5. The optional parameter /synapse_label can be used to filter for a specific synapse label.
   6. In a parallel simulation, GetConnections only returns connections with *targets*
      on the MPI process executing the function.

   Remarks:
   1. See synapsedict for the synapse-model-id's for all synapse models.
   2. The /synapse_label property can only be assigned to synapse models with names ending
      with '_lbl'. All other synapses have the default synapse_label UNLABELED_CONNECTION (-1).
   3. The "port" enumerates connections per source, thread and synapse model. It is
      mainly important for NEST internally.
   4. In OpenMP mode, GetConnections works thread-parallel for better performance.
   5. Connection objects can be converted to SLI lists with cva.
   6. Connection objects can be passed to SetSynapseStatus, and GetSynapseStatus

   SeeAlso: SetSynapseStatus, GetSynapseStatus, synapsedict
*/
/GetConnections [/dictionarytype]
{
  /pdict Set
  [ /source /target ]
  {
    /key Set
    pdict key known
    {
      pdict key get
      GIDCollectionQ exch ; not
      {
	      key cvs ( argument must be GIDCollection) join M_ERROR message
	      /GetConnections /ArgumentError raiseerror
      }
      if
    }
    if
  }
  forall
  pdict GetConnections_D
}
def


/** @BeginDocumentation
   Name: GetSynapseStatus - Return synapse status information

   Synopsis:
   [ conn1 conn2 ... ] GetSynapseStatus -> [ sdict1 sdict2 ... ]

   Parameters:
   An list of connection objects as returned by GetConnections.

   Description:
   Returns a list of synapse status dictionaries, one for each connection
   in the parameter list.

   Remarks:
   Status information is only available for connections with targets on
   the MPI process executing the command.

   See also: GetConnections, SetSynapseStatus
*/
/GetSynapseStatus [/arraytype] /GetStatus_a load def

/** @BeginDocumentation
   Name: SetSynapseStatus - Return synapse status information

   Synopsis:
   [ conn1 conn2 ... ] [ sdict1 sdict2 ... ] SetSynapseStatus -> -

   Parameters:
   An list of connection objects as returned by GetConnections and a list
   of synapse properties dictionaries.

   Description:
   Sets the given properties on the given connections. If the list of
   dictionaries contains more than one dictionary, there must be one
   dictionary per connection. Otherwise, the single dictionary is used
   for all connections.

   Remarks:
   Only some connection properties can be changed. Properties can only
   be changed for connections with targets on the MPI process executing
   SetSynapseStatus.

<<<<<<< HEAD
   See also: GetConnections, GetSynapseStatus, DataConnect
*/
/SetSynapseStatus [/arraytype /arraytype] /SetStatus_aa load def

/** @BeginDocumentation
     Name: DataConnect - Connect many neurons from data.

     Synopsis:
     1.   source dict model  DataConnect_i_D_a -> -

     source - GID of the source neuron
     dict   - dictionary with connection parameters
     model  - the synapse model as string or literal

     2. [dict1 dict2 .... dict_n] DataConnect_a -> -

     The argument is a list with synapse status dictionaries as obtained from GetStatus.

     Description:

     Variant 1:
     This variant is used if connectivity data is explicitly given and read from files.
     Connects the source neuron to targets according to the data in dict, using the synapse 'model'.
     Dict is a parameter dictionary that must contain at least the following fields:
     /target
     /weight
     /delay
     Other parameters depend on the synapse model.
     The values in the dictionaries are arrays of equal size, specifying the parameters for the
     respective connection. The arrays should all be of type DoubleVectorDatum (numpy.array(dtype=float)).
     Note that for performance reasons, target GIDs must be given as doubles rather than integers!

     The second variant of DataConnect can be used to re-instantiate a given connectivity matrix.
     The argument is a list of dictionaries, each containing at least the keys
     /source
     /target
     /weight
     /delay
     /synapse_model

     Example:

     % assume a connected network

     << >> GetConnections /conns Set      % Get all connections
     conns { GetStatus } Map  /syns  Set  % retrieve their synapse status

     ResetKernel                          % clear everything
     % rebuild neurons
     syns DataConnect                     % restore the connecions

     Author: Marc-Oliver Gewaltig
     FirstVersion: August 2011
     SeeAlso: DataConnect_i_D_s, DataConnect_a, Connect
  */

/DataConnect trie
  [/integertype /dictionarytype /literaltype] /DataConnect_i_D_s load addtotrie
  [/integertype /dictionarytype /stringtype] /DataConnect_i_D_s load addtotrie
  [/arraytype] /DataConnect_a load addtotrie
def

=======
   See also: GetConnections, GetSynapseStatus
*/
/SetSynapseStatus [/arraytype /arraytype] /SetStatus_aa load def

>>>>>>> e3a2ff51
%%%%%%%%%%%%%%%%%%%%%%%%%%%%%%%%%%%%%%%%%%%%%%%%%%%%%%%%%%%%%%%%%%%%%%%%%%%%%%%%

/** @BeginDocumentation
   Name: elementstates - dictionary with symbolic element state tag

   Description:
   Each element has a state which can be accessed via it's status dictionary.
   The state is defined as a superposition of the following values:
   /valid       1
   /busy        2
   /updated     4
   /suspended   8
   /frozen     16
   /buffers_initialized 32
   /err        64
   valid      - the default state of an element.
   busy       - indicates that this element needs more than one cycle to
                update and is not yet fully updated.
   updated    - indicates, that the element was updated in the current cycle.
                once the update cycle is completed, all updated flags are
		changed to valid.
		This flag shoulds only be set if the update cycle was
		interrupted or suspended.
   suspended  - indicates, that the update of this element was suspended. The
                next call to simulate will continue with this element.
   frozen     - if this state is set, the update cycle skips this element. In
                effect, the element keeps its state intact as if it was "frozen".
		This is the only state which can directly be set by the user.
   buffers_initialized - the buffers of the node have been initialized
   err        - some unspecified error condition has occured.

   Examples: elementstates info

   Availability: NEST
*/

/elementstates
<<
  /valid       1
  /busy        2
  /updated     4
  /suspended   8
  /frozen     16
  /buffers_initialized 32
  /err        64
>> def

%%%%%%%%%%%%%%%%%%%%%%%%%%%%%%%%%%%%%%%%%%%%%%%%%%%%%%%%%%%%%%%%%%%%%%%%%%%%%%%%

/** @BeginDocumentation
   Name: unit_conversion - Conversion factors for SI units.

   Description:
   Some SLI functions and tools expect numerical arguments which carry SI units.
   function/tool        expected unit
   ----------------------------------
   Simulate             ms
   current generators   pA
   voltmeters           mV
   ac_generator         Hz

   As SLI does not know any unit conversion scheme, numerical values
   need to be specified in the appropriate units. However, it improves
   readability, if a hint to the unit is specified in the program code,
   such as "333 pA", instead of just "333".
   Furthermore, it may be convenient to have other units converted to the
   ones expected by the routines. (For example, "ms" converts from milliseconds
   to timesteps, taking into account the current network resolution, see
   example below.)

   The following conversion factors are known (developers: please add others in
   nest-init.sli as required):
   ms, pA, mV, Hz, spikes

   Examples:
   The following call always simulates 1000 ms of network time,

   1000 ms Simulate

   Author: (unknown), documented by Ruediger Kupper, 18-jul-2003

   Availability: This is just a description. unit_conversion is no SLI command.
   SeeAlso: Hz, ms, pA, mV, spikes, cvd, cvi
*/

%% Some auxiliary definitions, just for readibility

/** @BeginDocumentation
   Name: ms - Specification in ms (for readability)
   SeeAlso: unit_conversion, ms2hms
*/
/ms /cvd load def

/** @BeginDocumentation
   Name: s - Specification in s (for readability)
   SeeAlso: unit_conversion, ms2hms
*/
/s {1000.0 mul} bind def

/** @BeginDocumentation
   Name: pA - Specification in pA (for readability)
   SeeAlso: unit_conversion
*/
/pA /cvd load def

/** @BeginDocumentation
   Name: nS - Specification in nS (for readability)
   SeeAlso: unit_conversion
*/
/nS /cvd load def
/** @BeginDocumentation
   Name: pF - Specification in pF (for readability)
   SeeAlso: unit_conversion
*/
/pF /cvd load def

/** @BeginDocumentation
   Name: mV - Specification in mV (for readability)
   SeeAlso: unit_conversion
*/
/mV /cvd load def

/** @BeginDocumentation
   Name: Hz - Specification in Hz (for readability)
   SeeAlso: unit_conversion
*/
/Hz /cvd load def

/** @BeginDocumentation
   Name: spikes - Specification in spikes (for readability)
   SeeAlso: unit_conversion
*/
/spikes /cvi load def

/double /cvd load def

/int    /cvi load def


/** @BeginDocumentation
   Name: SubsetQ - Test if one dictionary is a subset of another

   Synopsis:
   dict1 dict2 SubsetQ -> bool

   Parameters:
   dict1 - dictionary
   dict2 - dictionary

   Description:
   The functions returns true, if all entries of dict2 are present in dict1
   with the same values.

   Examples:
   << /a 1 /b 2 /c 2 >> << /c 2 >> SubsetQ -> true
*/
/SubsetQ
[/dictionarytype /dictionarytype]
{
  << >> begin
  cva 2 Partition
  /properties Set
  /object Set

  true
  properties
  {
    arrayload ;
    /val Set
    cvlit /key Set
    object dup key known
    {
      key get
      val eq and
    }
    {
     pop pop false exit
    } ifelse
  } forall
  end
} bind def

%%%%%%%%%%%%%%%%%%%%%%%%%%%%%%%%%%%%%%%%%%%%%%%%%%%%%%%%%%%%%%%%%%%%%%%%%%%%%%%%

/** @BeginDocumentation
   Name: ShowStatus - Show the status dictionary of a network node.

   Synopsis:
   gid ShowStatus -> -

   Description:
   ShowStatus retrieves the status dictionary of the specified node
   and displays it, using info.
   ShowStatus is equivalent to the sequence "GetStatus info"

   SeeAlso: GetStatus, info
*/

/ShowStatus
{
  GetStatus info
} def

%%%%%%%%%%%%%%%%%%%%%%%%%%%%%%%%%%%%%%%%%%%%%%%%%%%%%%%%%%%%%%%%%%%%%%%%%%%%%%%%
/** @BeginDocumentation
   Name: TimeCommunication - returns average time taken for MPI_Allgather over n calls with m bytes
   Synopsis:
   n m [bool] TimeCommunication -> time
   Availability: NEST 2.0
   Author: Abigail Morrison
   FirstVersion: August 2009
   Description:
   The function allows a user to test how much time a call the Allgather costs
   If boolean third argument is passed and true, time offgrid spike communication.
   SeeAlso: TimeCommunicationOffgrid
 */
/TimeCommunication trie
[/integertype /integertype /booltype] /TimeCommunication_i_i_b load addtotrie
[/integertype /integertype] { false TimeCommunication_i_i_b } bind addtotrie
def

/TimeCommunicationv trie
[/integertype /integertype] /TimeCommunicationv_i_i load addtotrie
def

  /** @BeginDocumentation
     Name: TimeCommunicationOffgrid - returns average time taken for MPI_Allgather over n calls with m bytes when communication offgrid spikes
     Synopsis:
     n m [bool] TimeCommunication -> time
     Availability: NEST 2.0
     Author: Abigail Morrison
     FirstVersion: August 2009
     Description:
     The function allows a user to test how much time a call the Allgather costs
     SeeAlso: TimeCommunication
   */
/TimeCommunicationOffgrid trie
[/integertype /integertype] { true TimeCommunication_i_i_b } bind addtotrie

def
  /** @BeginDocumentation
     Name: TimeCommunicationAlltoall - returns average time taken for MPI_Alltoall over n calls with m bytes
     Synopsis:
     n m TimeCommunicationAlltoall -> time
     Availability: 10kproject (>r11254)
     Author: Jakob Jordan (modified TimeCommunication)
     FirstVersion: June 2014
     Description:
     The function allows a user to test how much time a call to MPI_Alltoall costs
     SeeAlso: TimeCommunication
   */
/TimeCommunicationAlltoall trie
[/integertype /integertype] /TimeCommunicationAlltoall_i_i load addtotrie
def

  /** @BeginDocumentation
     Name: TimeCommunicationAlltoallv - returns average time taken for MPI_Alltoallv over n calls with m bytes
     Synopsis:
     n m TimeCommunicationAlltoallv -> time
     Availability: 10kproject (>r11300)
     Author: Jakob Jordan (modified TimeCommunication)
     FirstVersion: July 2014
     Description:
     The function allows a user to test how much time a call to MPI_Alltoallv costs
     SeeAlso: TimeCommunication
   */
/TimeCommunicationAlltoallv trie
[/integertype /integertype] /TimeCommunicationAlltoallv_i_i load addtotrie
def

% can only be defined here because on bg processes.sli is not included
statusdict /platform get dup (bg/p) eq exch (bg/q) eq or
{
 /memory_thisjob { :memory_thisjob_bg } def
} if

/** @BeginDocumentation
Name - RestoreNodes - Restore nodes from an array of status dictionaries.
Description:
RestoreNodes takes an array of status dictionaries and creates nodes with these properties.
RestoreNodes assumes that the status dictionaries belong to a consecutive range of nodes.

The new nodes are created inside the current subnet and maintain their local subnet structure.
Thus, RestoreNodes can be used to copy a range of neurons to different locations.
*/

/RestoreNodes [/arraytype] /RestoreNodes_a load def

/** @BeginDocumentation
Name: SaveModels - Retrieve the state of all models.
Description:
*/

/SaveModels
{
  << >> begin
  modeldict cva 2 Partition size /n_models Set
  n_models 1 add % proxy model is not in modeldict
  array /models Set
  {
    models exch
    arrayload ; exch
    put /models Set
 } forall

 [
 models
 {
   dup type /literaltype eq
   { GetDefaults } { pop } ifelse
 } forall
 ]
 end
} def

/** @BeginDocumentation
Name: RestoreModels - Restore saved models from an array of status dictionaries.
Description:
*/
/RestoreModels
[/arraytype]
{
 << >> begin
  /models Set
  GetKernelStatus /dict_miss_is_error get /dict_err Set
  << /dict_miss_is_error false >> SetKernelStatus
  /old_verbosity verbosity def
  M_ERROR setverbosity
  /restoremodel
  {
    begin
    model type_id neq
    {
      type_id model currentdict CopyModel
    }
    {
      type_id /a2eif_cond_exp_HW neq        % these models
      type_id /topology_layer_3d neq and    % these models
      type_id /topology_layer_free neq and  % break when
      type_id /topology_layer_grid neq and  % their status is changed
      {  model currentdict SetDefaults } if
    } ifelse
    end
  } def
  models
  {
    restoremodel
  } forall
  old_verbosity setverbosity
  << /dict_miss_is_error dict_err >> SetKernelStatus
  end
} def

/cva [/connectiontype] /cva_C load def


/abort
{
  statusdict /exitcodes get /userabort get
  statusdict /is_mpi get { MPI_Abort }{ quit_i } ifelse
} bind def


% Install modules in environment variable NEST_MODULES. Modules have
% to be separated by colon.
(NEST_MODULES) getenv { (:) breakup { Install } forall } if<|MERGE_RESOLUTION|>--- conflicted
+++ resolved
@@ -97,14 +97,14 @@
 
   size 1 neq
   { % If not a single value GIDCollection. We have a list of dictionaries.
-
+  
     % The first thing we do is set the keys in the dictionary based on the
     % first GID in the GIDCollection, and set the corresponding value in an
     % array.
     dup First {status_dict rollu 1 arraystore put_d} forall
-
+    
     status_dict keys /ks Set
-
+    
     % Then, we put the values for the rest of the GIDCollection in the right
     % place in the dictionary.
     /counter 1 def
@@ -126,11 +126,11 @@
           [counter] /None LayoutArray [v] join /val_array Set
           ks [k] join /ks Set
         } ifelse
-
+        
         % Add value array to status dictionary.
         status_dict k val_array put_d
       } forall
-
+      
       % If we have a composite gc and there have been values for previous GIDs
       % that is not part of this particular dictionary, we must set a None
       % value for this value.
@@ -144,10 +144,10 @@
           status_dict k val_array put_d
         } if
       } forall
-
+      
       counter 1 add /counter Set
     } forall
-
+    
     status_dict
   }
   {
@@ -190,9 +190,9 @@
 %      n-th element, we need to be a bit careful, handling the letter case
 %      here at the SLI level and mapping the former to the two-element case
 % Note that Take indexes from 1, with -1 the last element
-/Take [/gidcollectiontype /integertype]
+/Take [/gidcollectiontype /integertype] 
  {
-   << >> begin
+   << >> begin 
      /n Set
      /c Set
      n 0 geq
@@ -201,7 +201,7 @@
      }
      {
        n neg c size gt { c n /Take /RangeError raiseerror } if
-
+       
        c size dup n add 1 add exch
        2 arraystore
      }
@@ -213,7 +213,7 @@
 }
 def
 
-/Take [/gidcollectiontype /arraytype]
+/Take [/gidcollectiontype /arraytype] 
 {
   << >> begin
   /slice Set
@@ -231,7 +231,7 @@
   }
   ifelse
   end
-
+  
 } def
 
 %%%%%%%%%%%%%%%%%%%%%%%%%%%%%%%%%%%%%%%%%%%%%%%%%%%%%%%%%%%%%%%%%%%%%%%%%%%%%%%%
@@ -244,14 +244,14 @@
 
    Parameters:
    gidcollection          - GIDCollection in which to find local elements
-   local_gidcollection    - GIDCollection with only local elements
+   local_gidcollection    - GIDCollection with only local elements 
 
    Description:
    This function gets only the local elements in a GIDCollection.
    The resulting elements are returned in a new GIDCollection. If
    there are no local elements, an empty GIDCollection is returned.
 
-   Author: Håkon Mørk
+   Author: Håkon Mørk 
    FirstVersion: November 2017
 */
 /LocalOnly [/gidcollectiontype]
@@ -274,15 +274,15 @@
 
 % Return array containing only those GIDs for which procedure returns true
 %
-% Note:
-% Returns array so that we can return an empty array if no node matches.
+% Note: 
+% Returns array so that we can return an empty array if no node matches. 
 /Select [/gidcollectiontype /proceduretype]
 {
   /predicate Set
   mark exch
   {
-    dup
-    predicate not
+    dup 
+    predicate not  
     {
       pop
     }
@@ -377,7 +377,7 @@
 
 
 % oosupport.sli already defines conversions for dict
-/cvdict [/connectiontype]
+/cvdict [/connectiontype] 
  /cvdict_C load
 def
 
@@ -424,10 +424,10 @@
 
 %%%%%%%%%%%%%%%%%%%%%%%%%%%%%%%%%%%%%%%%%%%%%%%%%%%%%%%%%%%%%%%%%%%%%%%%%%%%%%%%
 
-/GIDCollectionQ trie
+/GIDCollectionQ trie 
   [/gidcollectiontype] true addtotrie
   [/anytype] false addtotrie
-def
+def                  
 
 %%%%%%%%%%%%%%%%%%%%%%%%%%%%%%%%%%%%%%%%%%%%%%%%%%%%%%%%%%%%%%%%%%%%%%%%%%%%%%%%
 
@@ -436,10 +436,10 @@
 /cva_gid_mid [/gidcollectiontype]
 {
  << >> begin
-  dup
+  dup 
   :beginiterator_g /iter Set
   :enditerator_g /enditer Set
-
+  
   mark
   {
     iter :getgidmodelid_q
@@ -469,10 +469,10 @@
 /forall [/gidcollectiontype /proceduretype]
 {
   /func Set
-  dup
+  dup 
   :beginiterator_g /iter Set
   :enditerator_g /enditer Set
-
+  
   {
     iter :getgid_q
     func
@@ -520,10 +520,10 @@
 {
   << >> begin
   /func Set
-  dup
+  dup 
   :beginiterator_g /iter Set
   :enditerator_g /enditer Set
-
+  
   mark
   {
     iter :getgid_q
@@ -576,16 +576,16 @@
   << >> begin
   /params Set
   /gc Set
-
+  
   params length gc size neq
   {
     gc params /SetStatus /IncompatibleLengths raiseerror
   }
   if
-
+ 
   gc :beginiterator_g /iter Set
   gc :enditerator_g /enditer Set
-
+  
   params
   {
     iter :getgid_q exch
@@ -729,7 +729,7 @@
    Options:
    /conn_spec - dictionary with connectivity specification, must at least contain /rule
 
-                The following options may be given for all connection rules;
+                The following options may be given for all connection rules; 
                 not all rules support all options and many rules add rule-specific options.
 
                 autapses      bool  - allow self-connections (default: true)
@@ -797,7 +797,7 @@
 
 /Connect trie
 
-  % We create the type trie for the different variants using a loop
+  % We create the type trie for the different variants using a loop  
   [/arraytype /intvectortype /gidcollectiontype] {
       /gidlisttype Set
 
@@ -825,7 +825,7 @@
           4 2 roll              % bring sources and targets to top
           cvgidcollection exch  % convert targets to gidcollection
           cvgidcollection exch  % convert sources to gidcollection
-          4 2 roll              % bring sources and targets to bottom
+          4 2 roll              % bring sources and targets to bottom 
           Connect_g_g_D_D
       } bind addtotrie
 
@@ -834,7 +834,7 @@
       % Connect nodes from two sets of GIDs using the default rule and
       % the given weight, delay and synapse model
 	[gidlisttype gidlisttype /doubletype /doubletype /literaltype] {
-
+	    
           mark 4 1 roll         % put a mark before weight and delay
           /weight 4 1 roll      % add a label for the weight
           /delay 3 1 roll       % add a label for the delay
@@ -845,7 +845,7 @@
           4 2 roll              % bring sources and targets to top
           cvgidcollection exch  % convert targets to gidcollection
           cvgidcollection exch  % convert sources to gidcollection
-          4 2 roll              % bring sources and targets to bottom
+          4 2 roll              % bring sources and targets to bottom 
           Connect_g_g_D_D
       } bind addtotrie
 
@@ -858,7 +858,7 @@
 	  3 1 roll                 % bring sources and targets to top
 	  cvgidcollection exch     % convert targets to gidcollection
 	  cvgidcollection exch     % convert sources to gidcollection
-	  3 2 roll                 % bring sources and targets to bottom
+	  3 2 roll                 % bring sources and targets to bottom 
 	  /Connect /syn_spec GetOption  % use default syn_spec
 	  Connect_g_g_D_D
       } bind addtotrie
@@ -871,7 +871,7 @@
 	  3 1 roll              % bring sources and targets to top
 	  cvgidcollection exch  % convert targets to gidcollection
 	  cvgidcollection exch  % convert sources to gidcollection
-	  3 2 roll              % bring sources and targets to bottom
+	  3 2 roll              % bring sources and targets to bottom 
 	  /Connect /syn_spec GetOption  % use default syn_spec
 	  Connect_g_g_D_D
       } bind addtotrie
@@ -882,14 +882,14 @@
       [gidlisttype gidlisttype /literaltype /literaltype] {
 	  mark exch /synapse_model exch >>  % create the syn_spec dictionary
 	  /syn_spec :Connect_complete_dict   % fill in missing defaults
-	  exch                      % exchange syn_spec and conn_spec
+	  exch                      % exchange syn_spec and conn_spec		
 	  mark exch /rule exch >>   % create the conn_spec dictionary
 	  /conn_spec :Connect_complete_dict  % fill in missing defaults
-	  exch                      % exchange syn_spec and conn_spec
+	  exch                      % exchange syn_spec and conn_spec		
 	  4 2 roll                  % bring sources and targets to top
 	  cvgidcollection exch      % convert targets to gidcollection
 	  cvgidcollection exch      % convert sources to gidcollection
-	  4 2 roll                  % bring sources and targets to bottom
+	  4 2 roll                  % bring sources and targets to bottom 
 	  Connect_g_g_D_D
       } bind addtotrie
 
@@ -898,45 +898,45 @@
       % synapse specification
       [gidlisttype gidlisttype /literaltype /dictionarytype] {
 	  /syn_spec :Connect_complete_dict   % fill in missing defaults
-	  exch                     % exchange syn_spec and conn_spec
+	  exch                     % exchange syn_spec and conn_spec		
 	  mark exch /rule exch >>  % create the conn_spec dictionary
 	  /conn_spec :Connect_complete_dict  % fill in missing defaults
-	  exch                     % exchange syn_spec and conn_spec
+	  exch                     % exchange syn_spec and conn_spec		
 	  4 2 roll                 % bring sources and targets to top
 	  cvgidcollection exch     % convert targets to gidcollection
 	  cvgidcollection exch     % convert sources to gidcollection
-	  4 2 roll                 % bring sources and targets to bottom
+	  4 2 roll                 % bring sources and targets to bottom 
 	  Connect_g_g_D_D
       } bind addtotrie
 
-      % Variant: sources targets conn_rule syn_spec Connect
+      % Variant: sources targets conn_rule syn_spec Connect	
       % Connect nodes from two sets of GIDs using the given connectivity
       % specification and synapse model
       [gidlisttype gidlisttype /dictionarytype /literaltype] {
 	  mark exch /synapse_model exch >>  % create the syn_spec dictionary
 	  /syn_spec :Connect_complete_dict   % fill in missing defaults
-	  exch                      % exchange syn_spec and conn_spec
+	  exch                      % exchange syn_spec and conn_spec		
 	  /conn_spec :Connect_complete_dict  % fill in missing defaults
-	  exch                      % exchange syn_spec and conn_spec
+	  exch                      % exchange syn_spec and conn_spec		
 	  4 2 roll                  % bring sources and targets to top
 	  cvgidcollection exch      % convert targets to gidcollection
 	  cvgidcollection exch      % convert sources to gidcollection
-	  4 2 roll                  % bring sources and targets to bottom
+	  4 2 roll                  % bring sources and targets to bottom 
 	  Connect_g_g_D_D
       } bind addtotrie
-
+      
       % Variant: sources targets conn_spec syn_spec Connect
       % Connect nodes from two sets of GIDs using the given connectivity
       % and synapse specifications
       [gidlisttype gidlisttype /dictionarytype /dictionarytype] {
 	  /syn_spec :Connect_complete_dict   % fill in missing defaults
-	  exch                  % exchange syn_spec and conn_spec
+	  exch                  % exchange syn_spec and conn_spec		
 	  /conn_spec :Connect_complete_dict  % fill in missing defaults
-	  exch                  % exchange syn_spec and conn_spec
+	  exch                  % exchange syn_spec and conn_spec		
 	  4 2 roll              % bring sources and targets to top
 	  cvgidcollection exch  % convert targets to gidcollection
 	  cvgidcollection exch  % convert sources to gidcollection
-	  4 2 roll              % bring sources and targets to bottom
+	  4 2 roll              % bring sources and targets to bottom 
 	  Connect_g_g_D_D
       } bind addtotrie
 
@@ -952,14 +952,14 @@
    Name: GetConnections - Retrieve connections between nodes
 
    Synopsis:
-   << /source [sgid1 sgid2 ...]
+   << /source [sgid1 sgid2 ...] 
       /target [tgid1 tgid2 ...]
-      /synapse_model /smodel
+      /synapse_model /smodel    
       /synapse_label label      >> GetConnections -> [ conn1 conn2 ... ]
 
    Parameters:
    A dictionary that may contain the following fields (all are optional):
-   /source  - array with GIDs of presynaptic nodes whose connections are sought.
+   /source  - array with GIDs of presynaptic nodes whose connections are sought. 
               If not given, all neurons are searched as sources.
    /target  - array with GIDs of post-synaptic nodes whose connections are sought.
               If not given, all neurons are searched as targets.
@@ -969,16 +969,16 @@
                     If not given, connections of all synapse labels are returned.
 
    Description:
-   1. If called with an empty dictionary, GetConnections returns all connections of the
+   1. If called with an empty dictionary, GetConnections returns all connections of the 
       network, as a list of arrays (IntVectorDatum), one array per connection.
    2. Each array (connection object) has the following elements:
       [source-gid target-gid target-thread synapse-model-id port]
-   3. The optional dictionary elements /source and /target can be used to filter
+   3. The optional dictionary elements /source and /target can be used to filter 
       for specific pre- and post-synaptic neurons, respectively.
    4. The optional parameter /synapse_model can be used to filter for a specific synapse model.
    5. The optional parameter /synapse_label can be used to filter for a specific synapse label.
    6. In a parallel simulation, GetConnections only returns connections with *targets*
-      on the MPI process executing the function.
+      on the MPI process executing the function. 
 
    Remarks:
    1. See synapsedict for the synapse-model-id's for all synapse models.
@@ -992,16 +992,16 @@
 
    SeeAlso: SetSynapseStatus, GetSynapseStatus, synapsedict
 */
-/GetConnections [/dictionarytype]
-{
+/GetConnections [/dictionarytype] 
+{ 
   /pdict Set
   [ /source /target ]
   {
     /key Set
-    pdict key known
-    {
-      pdict key get
-      GIDCollectionQ exch ; not
+    pdict key known 
+    { 
+      pdict key get 
+      GIDCollectionQ exch ; not  
       {
 	      key cvs ( argument must be GIDCollection) join M_ERROR message
 	      /GetConnections /ArgumentError raiseerror
@@ -1011,7 +1011,7 @@
     if
   }
   forall
-  pdict GetConnections_D
+  pdict GetConnections_D 
 }
 def
 
@@ -1058,75 +1058,10 @@
    be changed for connections with targets on the MPI process executing
    SetSynapseStatus.
 
-<<<<<<< HEAD
-   See also: GetConnections, GetSynapseStatus, DataConnect
-*/
+   See also: GetConnections, GetSynapseStatus
+*/   
 /SetSynapseStatus [/arraytype /arraytype] /SetStatus_aa load def
 
-/** @BeginDocumentation
-     Name: DataConnect - Connect many neurons from data.
-
-     Synopsis:
-     1.   source dict model  DataConnect_i_D_a -> -
-
-     source - GID of the source neuron
-     dict   - dictionary with connection parameters
-     model  - the synapse model as string or literal
-
-     2. [dict1 dict2 .... dict_n] DataConnect_a -> -
-
-     The argument is a list with synapse status dictionaries as obtained from GetStatus.
-
-     Description:
-
-     Variant 1:
-     This variant is used if connectivity data is explicitly given and read from files.
-     Connects the source neuron to targets according to the data in dict, using the synapse 'model'.
-     Dict is a parameter dictionary that must contain at least the following fields:
-     /target
-     /weight
-     /delay
-     Other parameters depend on the synapse model.
-     The values in the dictionaries are arrays of equal size, specifying the parameters for the
-     respective connection. The arrays should all be of type DoubleVectorDatum (numpy.array(dtype=float)).
-     Note that for performance reasons, target GIDs must be given as doubles rather than integers!
-
-     The second variant of DataConnect can be used to re-instantiate a given connectivity matrix.
-     The argument is a list of dictionaries, each containing at least the keys
-     /source
-     /target
-     /weight
-     /delay
-     /synapse_model
-
-     Example:
-
-     % assume a connected network
-
-     << >> GetConnections /conns Set      % Get all connections
-     conns { GetStatus } Map  /syns  Set  % retrieve their synapse status
-
-     ResetKernel                          % clear everything
-     % rebuild neurons
-     syns DataConnect                     % restore the connecions
-
-     Author: Marc-Oliver Gewaltig
-     FirstVersion: August 2011
-     SeeAlso: DataConnect_i_D_s, DataConnect_a, Connect
-  */
-
-/DataConnect trie
-  [/integertype /dictionarytype /literaltype] /DataConnect_i_D_s load addtotrie
-  [/integertype /dictionarytype /stringtype] /DataConnect_i_D_s load addtotrie
-  [/arraytype] /DataConnect_a load addtotrie
-def
-
-=======
-   See also: GetConnections, GetSynapseStatus
-*/
-/SetSynapseStatus [/arraytype /arraytype] /SetStatus_aa load def
-
->>>>>>> e3a2ff51
 %%%%%%%%%%%%%%%%%%%%%%%%%%%%%%%%%%%%%%%%%%%%%%%%%%%%%%%%%%%%%%%%%%%%%%%%%%%%%%%%
 
 /** @BeginDocumentation
@@ -1417,7 +1352,7 @@
 
 /** @BeginDocumentation
 Name: SaveModels - Retrieve the state of all models.
-Description:
+Description: 
 */
 
 /SaveModels
@@ -1430,15 +1365,15 @@
     models exch
     arrayload ; exch
     put /models Set
- } forall
+ } forall 
 
  [
  models
  {
    dup type /literaltype eq
    { GetDefaults } { pop } ifelse
- } forall
- ]
+ } forall 
+ ] 
  end
 } def
 
