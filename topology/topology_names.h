/*
 *  topology_names.h
 *
 *  This file is part of NEST.
 *
 *  Copyright (C) 2004 The NEST Initiative
 *
 *  NEST is free software: you can redistribute it and/or modify
 *  it under the terms of the GNU General Public License as published by
 *  the Free Software Foundation, either version 2 of the License, or
 *  (at your option) any later version.
 *
 *  NEST is distributed in the hope that it will be useful,
 *  but WITHOUT ANY WARRANTY; without even the implied warranty of
 *  MERCHANTABILITY or FITNESS FOR A PARTICULAR PURPOSE.  See the
 *  GNU General Public License for more details.
 *
 *  You should have received a copy of the GNU General Public License
 *  along with NEST.  If not, see <http://www.gnu.org/licenses/>.
 *
 */

#ifndef TOPOLOGY_NAMES_H
#define TOPOLOGY_NAMES_H

/*
    This file is part of the NEST topology module.
*/

// Includes from sli:
#include "name.h"

namespace nest
{

/**
 * This namespace contains Name objects that are used by the topology
 * module. See nest_names.h for more info.
 */
namespace names
{

extern const Name allow_autapses;
extern const Name allow_multapses;
extern const Name allow_oversized_mask;
extern const Name anchor;
extern const Name azimuth_angle;
extern const Name box;
extern const Name center;
extern const Name circular;
extern const Name column;
extern const Name columns;
extern const Name connection_type;
extern const Name convergent;
extern const Name cutoff;
extern const Name depth;
extern const Name divergent;
extern const Name edge_wrap;
extern const Name elements;
extern const Name ellipsoidal;
extern const Name elliptical;
extern const Name extent;
extern const Name grid;
extern const Name grid3d;
extern const Name inner_radius;
extern const Name kernel;
extern const Name layer;
extern const Name layers;
extern const Name lid;
extern const Name lower_left;
extern const Name major_axis;
extern const Name mask;
extern const Name max;
extern const Name mean_x;
extern const Name mean_y;
extern const Name min;
extern const Name minor_axis;
extern const Name number_of_connections;
extern const Name outer_radius;
extern const Name p_center;
extern const Name polar_angle;
extern const Name polar_axis;
extern const Name positions;
extern const Name radius;
extern const Name rectangular;
extern const Name rho;
extern const Name row;
<<<<<<< HEAD
extern const Name rows;
extern const Name sigma;
=======
extern const Name rows; //!< Number of rows in a layer or mask
>>>>>>> bd2cba96
extern const Name sigma_x;
extern const Name sigma_y;
extern const Name sources;
extern const Name spherical;
extern const Name topology;
extern const Name upper_right;

} // namespace names

} // namespace nest

#endif<|MERGE_RESOLUTION|>--- conflicted
+++ resolved
@@ -85,12 +85,7 @@
 extern const Name rectangular;
 extern const Name rho;
 extern const Name row;
-<<<<<<< HEAD
 extern const Name rows;
-extern const Name sigma;
-=======
-extern const Name rows; //!< Number of rows in a layer or mask
->>>>>>> bd2cba96
 extern const Name sigma_x;
 extern const Name sigma_y;
 extern const Name sources;
