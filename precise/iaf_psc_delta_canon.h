/*
 *  iaf_psc_delta_canon.h
 *
 *  This file is part of NEST.
 *
 *  Copyright (C) 2004 The NEST Initiative
 *
 *  NEST is free software: you can redistribute it and/or modify
 *  it under the terms of the GNU General Public License as published by
 *  the Free Software Foundation, either version 2 of the License, or
 *  (at your option) any later version.
 *
 *  NEST is distributed in the hope that it will be useful,
 *  but WITHOUT ANY WARRANTY; without even the implied warranty of
 *  MERCHANTABILITY or FITNESS FOR A PARTICULAR PURPOSE.  See the
 *  GNU General Public License for more details.
 *
 *  You should have received a copy of the GNU General Public License
 *  along with NEST.  If not, see <http://www.gnu.org/licenses/>.
 *
 */

#ifndef IAF_PSC_DELTA_CANON_H
#define IAF_PSC_DELTA_CANON_H

// Generated includes:
#include "config.h"

// Includes from nestkernel:
#include "archiving_node.h"
#include "connection.h"
#include "event.h"
#include "nest_types.h"
#include "ring_buffer.h"
#include "universal_data_logger.h"

// Includes from precise:
#include "slice_ring_buffer.h"

namespace nest
{

/** @BeginDocumentation
Name: iaf_psc_delta_canon - Leaky integrate-and-fire neuron model.

Description:

iaf_psc_delta_canon is an implementation of a leaky integrate-and-fire model
where the potential jumps on each spike arrival.

The threshold crossing is followed by an absolute refractory period
during which the membrane potential is clamped to the resting
potential.

Spikes arriving while the neuron is refractory, are discarded by
default. If the property "refractory_input" is set to true, such
spikes are added to the membrane potential at the end of the
refractory period, dampened according to the interval between
arrival and end of refractoriness.

The linear subthresold dynamics is integrated by the Exact
Integration scheme [1]. The neuron dynamics are solved exactly in
time. Incoming and outgoing spike times are handled precisely [3].

An additional state variable and the corresponding differential
equation represents a piecewise constant external current.

Spikes can occur either on receipt of an excitatory input spike, or
be caused by a depolarizing input current.  Spikes evoked by
incoming spikes, will occur precisely at the time of spike arrival,
since incoming spikes are modeled as instantaneous potential
jumps. Times of spikes caused by current input are determined
exactly by solving the membrane potential equation. Note that, in
contrast to the neuron models discussed in [3,4], this model has so
simple dynamics that no interpolation or iterative spike location
technique is required at all.

The general framework for the consistent formulation of systems with
neuron like dynamics interacting by point events is described in
[1].  A flow chart can be found in [2].

Critical tests for the formulation of the neuron model are the
comparisons of simulation results for different computation step
sizes. sli/testsuite/nest contains a number of such tests.

The iaf_psc_delta_canon is the standard model used to check the consistency
of the nest simulation kernel because it is at the same time complex
enough to exhibit non-trivial dynamics and simple enough compute
relevant measures analytically.

<<<<<<< HEAD
Remarks:

The iaf_psc_delta_canon neuron accepts CurrentEvent connections.
However, the present method for transmitting CurrentEvents in
NEST (sending the current to be applied) is not compatible with off-grid
currents, if more than one CurrentEvent-connection exists. Once CurrentEvents
are changed to transmit change-of-current-strength, this problem will
disappear and the canonical neuron will also be able to handle CurrentEvents.

The present implementation uses individual variables for the
components of the state vector and the non-zero matrix elements of
the propagator.  Because the propagator is a lower triangular matrix
no full matrix multiplication needs to be carried out and the
computation can be done "in place" i.e. no temporary state vector
object is required.

The template support of recent C++ compilers enables a more succinct
formulation without loss of runtime performance already at minimal
optimization levels. A future version of iaf_psc_delta_canon will probably
address the problem of efficient usage of appropriate vector and
matrix objects.

Please note that this node is capable of sending precise spike times
to target nodes (on-grid spike time plus offset).

=======
>>>>>>> 58b53bab
Parameters:

The following parameters can be set in the status dictionary.

V_m        double - Membrane potential in mV
E_L        double - Resting membrane potential in mV.
C_m        double - Capacitance of the membrane in pF
tau_m      double - Membrane time constant in ms.
t_ref      double - Duration of refractory period in ms.
V_th       double - Spike threshold in mV.
V_reset    double - Reset potential of the membrane in mV.
I_e        double - Constant input current in pA.
V_min      double - Absolute lower value for the membrane potential in mV.

refractory_input bool - If true, do not discard input during
refractory period. Default: false.

Remarks:

This model transmits precise spike times to target nodes (on-grid spike
time and offset). If this node is connected to a spike_detector, the
property "precise_times" of the spike_detector has to be set to true in
order to record the offsets in addition to the on-grid spike times.

The iaf_psc_delta_canon neuron accepts connections transmitting
CurrentEvents. These events transmit stepwise-constant currents which
can only change at on-grid times.

References:

[1] Rotter S & Diesmann M (1999) Exact simulation of time-invariant linear
systems with applications to neuronal modeling. Biologial Cybernetics
81:381-402.
[2] Diesmann M, Gewaltig M-O, Rotter S, & Aertsen A (2001) State space
analysis of synchronous spiking in cortical neural networks.
Neurocomputing 38-40:565-571.
[3] Morrison A, Straube S, Plesser H E, & Diesmann M (2006) Exact
Subthreshold Integration with Continuous Spike Times in Discrete Time Neural
Network Simulations. To appear in Neural Computation.
[4] Hanuschkin A, Kunkel S, Helias M, Morrison A & Diesmann M (2010)
A general and efficient method for incorporating exact spike times in
globally time-driven simulations Front Neuroinformatics, 4:113

Sends: SpikeEvent

Receives: SpikeEvent, CurrentEvent, DataLoggingRequest

Author:  May 2006, Plesser; based on work by Diesmann, Gewaltig, Morrison,
Straube, Eppler

SeeAlso: iaf_psc_delta, iaf_psc_exp_ps
*/
class iaf_psc_delta_canon : public Archiving_Node
{

public:
  /** Basic constructor.
      This constructor should only be used by GenericModel to create
      model prototype instances.
  */
  iaf_psc_delta_canon();

  /** Copy constructor.
      GenericModel::allocate_() uses the copy constructor to clone
      actual model instances from the prototype instance.

      @note The copy constructor MUST NOT be used to create nodes based
      on nodes that have been placed in the network.
  */
  iaf_psc_delta_canon( const iaf_psc_delta_canon& );

  /**
   * Import sets of overloaded virtual functions.
   * @see Technical Issues / Virtual Functions: Overriding, Overloading, and
   * Hiding
   */
  using Node::handle;
  using Node::handles_test_event;

  port send_test_event( Node&, rport, synindex, bool );

  port handles_test_event( SpikeEvent&, rport );
  port handles_test_event( CurrentEvent&, rport );
  port handles_test_event( DataLoggingRequest&, rport );

  void handle( SpikeEvent& );
  void handle( CurrentEvent& );
  void handle( DataLoggingRequest& );

  bool
  is_off_grid() const
  {
    return true;
  } // uses off_grid events

  void get_status( DictionaryDatum& ) const;
  void set_status( const DictionaryDatum& );

private:
  /** @name Interface functions
   * @note These functions are private, so that they can be accessed
   * only through a Node*.
   */
  //@{
  void init_state_( const Node& proto );
  void init_buffers_();

  void calibrate();
  void update( Time const&, const long, const long );

  /**
   * Calculate the precise spike time, emit the spike and reset the
   * neuron.
   *
   * @param origin    Time stamp at beginning of slice
   * @param lag       Time step within slice
   * @param offset_U  Time offset for U value, i.e. for time when threshold
   *                  crossing was detected
   */
  void emit_spike_( Time const& origin, const long lag, const double offset_U );

  /**
   * Instantaneously emit a spike at the precise time defined by
   * origin, lag and spike_offset and reset the neuron.
   *
   * @param origin        Time stamp at beginning of slice
   * @param lag           Time step within slice
   * @param spike_offset  Time offset for spike
   */
  void emit_instant_spike_( Time const& origin,
    const long lag,
    const double spike_offset );

  /**
   * Propagate neuron state.
   * Propagate the neuron's state by dt.
   * @param dt Interval over which to propagate
   */
  void propagate_( const double dt );

  // ----------------------------------------------------------------

  /**
   * Independent parameters of the model.
   */
  struct Parameters_
  {

    /** Membrane time constant in ms. */
    double tau_m_;

    /** Membrane capacitance in pF. */
    double c_m_;

    /** Refractory period in ms. */
    double t_ref_;

    /** Resting potential in mV. */
    double E_L_;

    /** External DC current [pA] */
    double I_e_;

    /** Threshold, RELATIVE TO RESTING POTENTAIL(!).
        I.e. the real threshold is U_th_ + E_L_. */
    double U_th_;

    /** Lower bound, RELATIVE TO RESTING POTENTAIL(!).
        I.e. the real lower bound is U_min_+E_L_. */
    double U_min_;

    /** Reset potential.
        At threshold crossing, the membrane potential is reset to this value.
        Relative to resting potential.
    */
    double U_reset_;

    Parameters_(); //!< Sets default parameter values

    void get( DictionaryDatum& ) const; //!< Store current values in dictionary

    /** Set values from dictionary.
     * @returns Change in reversal potential E_L, to be passed to State_::set()
     */
    double set( const DictionaryDatum& );
  };


  // The next two classes need to be friends to access the State_ class/member
  friend class RecordablesMap< iaf_psc_delta_canon >;
  friend class UniversalDataLogger< iaf_psc_delta_canon >;

  // ----------------------------------------------------------------

  /**
   * State variables of the model.
   */
  struct State_
  {
    //! This is the membrane potential RELATIVE TO RESTING POTENTIAL.
    double U_;
    double I_; //!< This is the current to be applied during this time step

    //! step of last spike, for reporting in status dict
    long last_spike_step_;
    double last_spike_offset_; //!< offset of last spike, for reporting in
                               //!< status dict

    bool is_refractory_;   //!< flag for refractoriness
    bool with_refr_input_; //!< spikes arriving during refractory period are
                           //!< counted

    State_(); //!< Default initialization

    void get( DictionaryDatum&, const Parameters_& ) const;

    /** Set values from dictionary.
     * @param dictionary to take data from
     * @param current parameters
     * @param Change in reversal potential E_L specified by this dict
     */
    void set( const DictionaryDatum&, const Parameters_&, double );
  };

  // ----------------------------------------------------------------

  /**
   * Buffers of the model.
   */
  struct Buffers_
  {
    Buffers_( iaf_psc_delta_canon& );
    Buffers_( const Buffers_&, iaf_psc_delta_canon& );

    /**
     * Queue for incoming events.
     * @note Return from refractoriness is stored as events "spikes"
     *       with weight == numerics::NaN
     */
    SliceRingBuffer events_;

    /**
     * Queue for incoming current events.
     */
    RingBuffer currents_;

    //! Logger for all analog data
    UniversalDataLogger< iaf_psc_delta_canon > logger_;
  };

  // ----------------------------------------------------------------

  /**
   * Internal variables of the model.
   */
  struct Variables_
  {
    double exp_t_;   //!< @$ e^{-t/\tau_m} @$
    double expm1_t_; //!< @$ e^{-t/\tau_m} - 1 @$
    double R_;       //!< @$ \frac{\tau_m}{c_m} @$

    double h_ms_; //!< duration of time step [ms]

    long refractory_steps_; //!< refractory time in steps

    /** Accumulate spikes arriving during refractory period, discounted for
        decay until end of refractory period.
    */
    double refr_spikes_buffer_;
  };

  // Access functions for UniversalDataLogger -------------------------------

  //! Read out the real membrane potential
  double
  get_V_m_() const
  {
    return S_.U_ + P_.E_L_;
  }

  // ----------------------------------------------------------------

  /**
   * @defgroup iaf_psc_delta_data
   * Instances of private data structures for the different types
   * of data pertaining to the model.
   * @note The order of definitions is important for speed.
   * @{
   */
  Parameters_ P_;
  State_ S_;
  Variables_ V_;
  Buffers_ B_;
  /** @} */

  //! Mapping of recordables names to access functions
  static RecordablesMap< iaf_psc_delta_canon > recordablesMap_;
};


inline port
nest::iaf_psc_delta_canon::send_test_event( Node& target,
  rport receptor_type,
  synindex,
  bool )
{
  SpikeEvent e;
  e.set_sender( *this );
  return target.handles_test_event( e, receptor_type );
}

inline port
iaf_psc_delta_canon::handles_test_event( SpikeEvent&, rport receptor_type )
{
  if ( receptor_type != 0 )
  {
    throw UnknownReceptorType( receptor_type, get_name() );
  }
  return 0;
}

inline port
iaf_psc_delta_canon::handles_test_event( CurrentEvent&, rport receptor_type )
{
  if ( receptor_type != 0 )
  {
    throw UnknownReceptorType( receptor_type, get_name() );
  }
  return 0;
}

inline port
iaf_psc_delta_canon::handles_test_event( DataLoggingRequest& dlr,
  rport receptor_type )
{
  if ( receptor_type != 0 )
  {
    throw UnknownReceptorType( receptor_type, get_name() );
  }
  return B_.logger_.connect_logging_device( dlr, recordablesMap_ );
}

inline void
iaf_psc_delta_canon::get_status( DictionaryDatum& d ) const
{
  P_.get( d );
  S_.get( d, P_ );
  Archiving_Node::get_status( d );

  ( *d )[ names::recordables ] = recordablesMap_.get_list();
}

inline void
iaf_psc_delta_canon::set_status( const DictionaryDatum& d )
{
  Parameters_ ptmp = P_;                 // temporary copy in case of errors
  const double delta_EL = ptmp.set( d ); // throws if BadProperty
  State_ stmp = S_;                      // temporary copy in case of errors
  stmp.set( d, ptmp, delta_EL );         // throws if BadProperty

  // We now know that (ptmp, stmp) are consistent. We do not
  // write them back to (P_, S_) before we are also sure that
  // the properties to be set in the parent class are internally
  // consistent.
  Archiving_Node::set_status( d );

  // if we get here, temporaries contain consistent set of properties
  P_ = ptmp;
  S_ = stmp;
}

} // namespace

#endif // IAF_PSC_DELTA_CANON_H<|MERGE_RESOLUTION|>--- conflicted
+++ resolved
@@ -88,34 +88,6 @@
 enough to exhibit non-trivial dynamics and simple enough compute
 relevant measures analytically.
 
-<<<<<<< HEAD
-Remarks:
-
-The iaf_psc_delta_canon neuron accepts CurrentEvent connections.
-However, the present method for transmitting CurrentEvents in
-NEST (sending the current to be applied) is not compatible with off-grid
-currents, if more than one CurrentEvent-connection exists. Once CurrentEvents
-are changed to transmit change-of-current-strength, this problem will
-disappear and the canonical neuron will also be able to handle CurrentEvents.
-
-The present implementation uses individual variables for the
-components of the state vector and the non-zero matrix elements of
-the propagator.  Because the propagator is a lower triangular matrix
-no full matrix multiplication needs to be carried out and the
-computation can be done "in place" i.e. no temporary state vector
-object is required.
-
-The template support of recent C++ compilers enables a more succinct
-formulation without loss of runtime performance already at minimal
-optimization levels. A future version of iaf_psc_delta_canon will probably
-address the problem of efficient usage of appropriate vector and
-matrix objects.
-
-Please note that this node is capable of sending precise spike times
-to target nodes (on-grid spike time plus offset).
-
-=======
->>>>>>> 58b53bab
 Parameters:
 
 The following parameters can be set in the status dictionary.
@@ -135,10 +107,8 @@
 
 Remarks:
 
-This model transmits precise spike times to target nodes (on-grid spike
-time and offset). If this node is connected to a spike_detector, the
-property "precise_times" of the spike_detector has to be set to true in
-order to record the offsets in addition to the on-grid spike times.
+Please note that this node is capable of sending precise spike times
+to target nodes (on-grid spike time plus offset).
 
 The iaf_psc_delta_canon neuron accepts connections transmitting
 CurrentEvents. These events transmit stepwise-constant currents which
