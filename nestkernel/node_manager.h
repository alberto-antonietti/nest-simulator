--- conflicted
+++ resolved
@@ -98,8 +98,6 @@
   void restore_nodes( const ArrayDatum& );
 
   /**
-<<<<<<< HEAD
-=======
    * Get global id's of all nodes with the given properties.
    *
    * Only global id's of nodes matching the properties given in the dictionary
@@ -116,7 +114,6 @@
   GIDCollectionPTR get_nodes( const DictionaryDatum& dict, const bool local_only );
 
   /**
->>>>>>> 7c9ab01b
    * Set the state (observable dynamic variables) of a node to model defaults.
    * @see Node::init_state()
    */
