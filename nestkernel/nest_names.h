/*
 *  nest_names.h
 *
 *  This file is part of NEST.
 *
 *  Copyright (C) 2004 The NEST Initiative
 *
 *  NEST is free software: you can redistribute it and/or modify
 *  it under the terms of the GNU General Public License as published by
 *  the Free Software Foundation, either version 2 of the License, or
 *  (at your option) any later version.
 *
 *  NEST is distributed in the hope that it will be useful,
 *  but WITHOUT ANY WARRANTY; without even the implied warranty of
 *  MERCHANTABILITY or FITNESS FOR A PARTICULAR PURPOSE.  See the
 *  GNU General Public License for more details.
 *
 *  You should have received a copy of the GNU General Public License
 *  along with NEST.  If not, see <http://www.gnu.org/licenses/>.
 *
 */

#ifndef NEST_NAMES_H
#define NEST_NAMES_H

// Includes from sli:
#include "name.h"

namespace nest
{

/**
 * This namespace contains global Name objects. These can be used in
 * Node::get_status and Node::set_status to make data exchange more
 * efficient and consistent. Creating a Name from a std::string is in
 * O(log n), for n the number of Names already created. Using
 * predefined names makes data exchange much more efficient as it
 * uses integer comparisons instead of string comparisons internally.
 *
 * The Name declarations below and the definitions in nest_names.cpp
 * are sorted alphabetically with lower case letters preceding upper
 * case letters. The ordering of the names has to be the same in both
 * this file and the .cpp file.
 *
 * See testsuite/unittests/test_unused_names.py for a test that checks
 * if a) Name declarations and definitions are consistent
 *    b) all Name objects defined are also actually used.
 */
namespace names
{
extern const Name a;
extern const Name a_acausal;
extern const Name a_causal;
extern const Name A_LTD;
extern const Name A_LTD_const;
extern const Name A_LTP;
extern const Name A_minus;
extern const Name A_plus;
extern const Name a_thresh_th;
extern const Name a_thresh_tl;
extern const Name acceptable_latency;
extern const Name accumulator;
extern const Name Act_m;
extern const Name Act_n;
extern const Name activity;
extern const Name adaptive_spike_buffers;
extern const Name adaptive_target_buffers;
extern const Name ahp_bug;
extern const Name allow_offgrid_spikes;
extern const Name allow_offgrid_times;
extern const Name alpha;
extern const Name alpha_1;
extern const Name alpha_2;
extern const Name Aminus;
extern const Name Aminus_triplet;
extern const Name AMPA;
extern const Name amplitude;
extern const Name amplitude_times;
extern const Name amplitude_values;
extern const Name Aplus;
extern const Name Aplus_triplet;
extern const Name archiver_length;
extern const Name autapses;
extern const Name available;

extern const Name b;
extern const Name beta;
extern const Name beta_Ca;
extern const Name binary;
extern const Name buffer_size_secondary_events;
extern const Name buffer_size_spike_data;
extern const Name buffer_size_target_data;

extern const Name c;
extern const Name c_1;
extern const Name c_2;
extern const Name c_3;
extern const Name C_m;
extern const Name Ca;
extern const Name calibrate;
extern const Name calibrate_node;
extern const Name capacity;
extern const Name clear;
extern const Name close_after_simulate;
extern const Name close_on_reset;
extern const Name configbit_0;
extern const Name configbit_1;
extern const Name connection_count;
extern const Name consistent_integration;
extern const Name continuous;
extern const Name count_covariance;
extern const Name count_histogram;
extern const Name covariance;
extern const Name currents;
extern const Name customdict;

extern const Name d;
extern const Name data;
extern const Name data_path;
extern const Name data_prefix;
extern const Name dead_time;
extern const Name dead_time_random;
extern const Name dead_time_shape;
extern const Name delay;
extern const Name delay_u_bars;
extern const Name delays;
extern const Name deliver_interval;
extern const Name delta;
extern const Name delta_P;
extern const Name Delta_T;
extern const Name delta_tau;
extern const Name delta_u;
extern const Name Delta_V;
extern const Name dg;
extern const Name dg_ex;
extern const Name dg_in;
extern const Name dI_syn_ex;
extern const Name dI_syn_in;
extern const Name dict_miss_is_error;
extern const Name diffusion_factor;
extern const Name distal_curr;
extern const Name distal_exc;
extern const Name distal_inh;
extern const Name distribution;
extern const Name drift_factor;
extern const Name driver_readout_time;
extern const Name dt;
extern const Name dU;

extern const Name E_ahp;
extern const Name E_ex;
extern const Name E_in;
extern const Name E_K;
extern const Name E_L;
extern const Name E_Na;
extern const Name E_rev;
extern const Name E_rev_AMPA;
extern const Name E_rev_GABA_A;
extern const Name E_rev_GABA_B;
extern const Name E_rev_h;
extern const Name E_rev_KNa;
extern const Name E_rev_NaP;
extern const Name E_rev_NMDA;
extern const Name E_rev_T;
extern const Name E_rr;
extern const Name E_sfa;
extern const Name element_type;
extern const Name elementsize;
extern const Name eps;
extern const Name equilibrate;
extern const Name error;
extern const Name eta;
extern const Name events;
extern const Name ex_spikes;

extern const Name fbuffer_size;
extern const Name file;
extern const Name file_extension;
extern const Name filenames;
extern const Name first_dcn;
extern const Name flush_after_simulate;
extern const Name flush_records;
extern const Name frequency;
extern const Name frozen;

extern const Name g;
extern const Name g_ahp;
extern const Name g_AMPA;
extern const Name g_ex;
extern const Name g_GABA_A;
extern const Name g_GABA_B;
extern const Name g_in;
extern const Name g_K;
extern const Name g_KL;
extern const Name g_Kv1;
extern const Name g_Kv3;
extern const Name g_L;
extern const Name g_Na;
extern const Name g_NaL;
extern const Name g_NMDA;
extern const Name g_pd;
extern const Name g_peak_AMPA;
extern const Name g_peak_GABA_A;
extern const Name g_peak_GABA_B;
extern const Name g_peak_h;
extern const Name g_peak_KNa;
extern const Name g_peak_NaP;
extern const Name g_peak_NMDA;
extern const Name g_peak_T;
extern const Name g_rr;
extern const Name g_sfa;
extern const Name g_sp;
extern const Name GABA_A;
extern const Name GABA_B;
extern const Name gain;
extern const Name gamma_shape;
extern const Name gaussian;
extern const Name global_id;
extern const Name grng;
extern const Name grng_seed;
extern const Name growth_curve;
extern const Name growth_factor_buffer_spike_data;
extern const Name growth_factor_buffer_target_data;
extern const Name growth_rate;
extern const Name gsl_error_tol;

extern const Name h;
extern const Name has_connections;
extern const Name has_delay;
extern const Name histogram;
extern const Name histogram_correction;
extern const Name HMIN;

extern const Name I;
extern const Name I_ahp;
extern const Name I_e;
extern const Name I_h;
extern const Name I_KNa;
extern const Name I_NaP;
extern const Name I_sp;
extern const Name I_stc;
extern const Name I_syn;
extern const Name I_syn_ex;
extern const Name I_syn_in;
extern const Name I_T;
extern const Name in_spikes;
extern const Name Inact_h;
extern const Name Inact_p;
extern const Name indegree;
extern const Name index_map;
extern const Name individual_spike_trains;
extern const Name init_flag;
extern const Name instant_unblock_NMDA;
extern const Name instantiations;
extern const Name Interpol_Order;
extern const Name interval;
extern const Name is_refractory;

extern const Name keep_source_table;
extern const Name Kplus;
extern const Name Kplus_triplet;

extern const Name label;
extern const Name lambda;
extern const Name lambda_0;
extern const Name len_kernel;
extern const Name linear;
extern const Name linear_summation;
extern const Name local;
extern const Name local_id;
extern const Name local_num_threads;
extern const Name local_spike_counter;
extern const Name lookuptable_0;
extern const Name lookuptable_1;
extern const Name lookuptable_2;

extern const Name make_symmetric;
extern const Name max_buffer_size_spike_data;
extern const Name max_buffer_size_target_data;
extern const Name max_num_syn_models;
extern const Name max_delay;
extern const Name MAXERR;
extern const Name mean;
extern const Name memory;
extern const Name message_times;
extern const Name messages;
extern const Name min_delay;
extern const Name model;
extern const Name mother_rng;
extern const Name mother_seed;
extern const Name ms_per_tic;
extern const Name mu;
extern const Name mu_minus;
extern const Name mu_plus;
extern const Name mult_coupling;
extern const Name multapses;
extern const Name music_channel;

extern const Name n;
extern const Name N;
extern const Name N_channels;
extern const Name n_events;
extern const Name n_messages;
extern const Name n_proc;
extern const Name n_receptors;
extern const Name n_synapses;
extern const Name network_size;
extern const Name neuron;
extern const Name next_readout_time;
extern const Name NMDA;
extern const Name no_synapses;
extern const Name node_uses_wfr;
extern const Name noise;
extern const Name noisy_rate;
extern const Name num_connections;
extern const Name num_dcn;
extern const Name num_processes;
extern const Name number_of_children;

extern const Name off_grid_spiking;
extern const Name offset;
extern const Name offsets;
extern const Name omega;
extern const Name order;
extern const Name origin;
extern const Name other;
extern const Name outdegree;
extern const Name overwrite_files;

extern const Name p;
extern const Name P;
extern const Name p_copy;
extern const Name p_transmit;
extern const Name parent;
extern const Name phase;
extern const Name port;
extern const Name port_name;
extern const Name port_width;
extern const Name ports;
extern const Name positive;
extern const Name post_synaptic_element;
extern const Name post_trace;
extern const Name pre_synaptic_element;
extern const Name precise_times;
extern const Name precision;
extern const Name print_time;
extern const Name protocol;
extern const Name proximal_curr;
extern const Name proximal_exc;
extern const Name proximal_inh;
extern const Name psi;
extern const Name published;
extern const Name pulse_times;

extern const Name q_rr;
extern const Name q_sfa;
extern const Name q_stc;

extern const Name rate;
extern const Name rate_times;
extern const Name rate_values;
extern const Name readout_cycle_duration;
extern const Name receptor_type;
extern const Name receptor_types;
extern const Name receptors;
extern const Name record_from;
extern const Name record_to;
extern const Name recordables;
extern const Name recorder;
extern const Name rectify_output;
extern const Name refractory_input;
extern const Name registered;
extern const Name relative_amplitude;
extern const Name requires_symmetric;
extern const Name reset_pattern;
extern const Name resolution;
extern const Name rho;
extern const Name rho_0;
extern const Name rng_seeds;
extern const Name rport;
extern const Name rports;
extern const Name rule;

extern const Name S;
extern const Name S_act_NMDA;
extern const Name scientific;
extern const Name screen;
extern const Name sdev;
extern const Name senders;
extern const Name shift_now_spikes;
extern const Name sigma;
extern const Name sigmoid;
extern const Name size_of;
extern const Name soma_curr;
extern const Name soma_exc;
extern const Name soma_inh;
extern const Name sort_connections_by_source;
extern const Name source;
extern const Name spike;
extern const Name spike_multiplicities;
extern const Name spike_times;
extern const Name spike_weights;
extern const Name start;
extern const Name std;
extern const Name std_mod;
extern const Name stimulator;
extern const Name stop;
extern const Name structural_plasticity_synapses;
extern const Name structural_plasticity_update_interval;
extern const Name structure;
extern const Name supports_precise_spikes;
extern const Name synapse_id;
extern const Name synapse_label;
extern const Name synapse_model;
extern const Name synapse_modelid;
extern const Name synapses_per_driver;
extern const Name synaptic_elements;
extern const Name synaptic_elements_param;

extern const Name t_clamp;
extern const Name t_lag;
extern const Name T_max;
extern const Name T_min;
extern const Name t_origin;
extern const Name t_ref;
extern const Name t_ref_abs;
extern const Name t_ref_remaining;
extern const Name t_ref_tot;
extern const Name t_spike;
extern const Name target;
extern const Name target_thread;
extern const Name targets;
extern const Name tau;
extern const Name tau_1;
extern const Name tau_2;
extern const Name tau_ahp;
extern const Name tau_bar_bar;
extern const Name tau_c;
extern const Name tau_Ca;
extern const Name tau_D_KNa;
extern const Name tau_decay;
extern const Name tau_decay_AMPA;
extern const Name tau_decay_ex;
extern const Name tau_decay_in;
extern const Name tau_decay_GABA_A;
extern const Name tau_decay_GABA_B;
extern const Name tau_decay_NMDA;
extern const Name tau_epsp;
extern const Name tau_eta;
extern const Name tau_fac;
extern const Name tau_m;
extern const Name tau_max;
extern const Name tau_Mg_fast_NMDA;
extern const Name tau_Mg_slow_NMDA;
extern const Name tau_minus;
extern const Name tau_minus_stdp;
extern const Name tau_minus_triplet;
extern const Name tau_n;
extern const Name tau_P;
extern const Name tau_plus;
extern const Name tau_plus_triplet;
extern const Name tau_psc;
extern const Name tau_rec;
extern const Name tau_reset;
extern const Name tau_rise;
extern const Name tau_rise_AMPA;
extern const Name tau_rise_ex;
extern const Name tau_rise_in;
extern const Name tau_rise_GABA_A;
extern const Name tau_rise_GABA_B;
extern const Name tau_rise_NMDA;
extern const Name tau_rr;
extern const Name tau_sfa;
extern const Name tau_spike;
extern const Name tau_stc;
extern const Name tau_syn;
extern const Name tau_syn_ex;
extern const Name tau_syn_in;
extern const Name tau_theta;
extern const Name tau_v;
extern const Name tau_vacant;
extern const Name tau_V_th;
extern const Name tau_w;
<<<<<<< HEAD
extern const Name tau_x;
extern const Name tau_z;
=======
extern const Name Tduration;
>>>>>>> a4c316a9
extern const Name theta;
extern const Name theta_eq;
extern const Name theta_ex;
extern const Name theta_in;
extern const Name theta_minus;
extern const Name theta_plus;
extern const Name thread;
extern const Name thread_local_id;
extern const Name tics_per_ms;
extern const Name tics_per_step;
extern const Name time;
extern const Name time_collocate;
extern const Name time_communicate;
extern const Name time_in_steps;
extern const Name times;
extern const Name to_accumulator;
extern const Name to_do;
extern const Name to_file;
extern const Name to_memory;
extern const Name to_screen;
extern const Name total_num_virtual_procs;
extern const Name Tstart;
extern const Name Tstop;
extern const Name type_id;

extern const Name u;
extern const Name U;
extern const Name u_bar_bar;
extern const Name u_bar_plus;
extern const Name u_bar_minus;
extern const Name U_m;
extern const Name u_ref_squared;
extern const Name update;
extern const Name update_node;
extern const Name use_gid_in_filename;
extern const Name use_wfr;

extern const Name V_act_NMDA;
extern const Name V_clamp;
extern const Name V_epsp;
extern const Name V_m;
extern const Name V_min;
extern const Name V_noise;
extern const Name V_peak;
extern const Name V_reset;
extern const Name V_T;
extern const Name V_T_star;
extern const Name V_th;
extern const Name V_th_alpha_1;
extern const Name V_th_alpha_2;
extern const Name V_th_max;
extern const Name V_th_rest;
extern const Name V_th_v;
extern const Name val_eta;
extern const Name voltage_clamp;
extern const Name vp;
extern const Name vt;

extern const Name w;
extern const Name weight;
extern const Name weight_per_lut_entry;
extern const Name weight_recorder;
extern const Name weighted_spikes_ex;
extern const Name weighted_spikes_in;
extern const Name weights;
extern const Name wfr_comm_interval;
extern const Name wfr_interpolation_order;
extern const Name wfr_max_iterations;
extern const Name wfr_tol;
extern const Name with_reset;
extern const Name withgid;
extern const Name withport;
extern const Name withrport;
extern const Name withtargetgid;
extern const Name withtime;
extern const Name withweight;
extern const Name Wmax;
extern const Name Wmin;

extern const Name x;
extern const Name x_bar;

extern const Name y1;
extern const Name y2;
extern const Name y;
extern const Name y_0;
extern const Name y_1;

extern const Name z;
extern const Name z_connected;

} // namespace names

} // namespace nest

#endif /* #ifndef NEST_NAMES_H */<|MERGE_RESOLUTION|>--- conflicted
+++ resolved
@@ -481,12 +481,8 @@
 extern const Name tau_vacant;
 extern const Name tau_V_th;
 extern const Name tau_w;
-<<<<<<< HEAD
 extern const Name tau_x;
 extern const Name tau_z;
-=======
-extern const Name Tduration;
->>>>>>> a4c316a9
 extern const Name theta;
 extern const Name theta_eq;
 extern const Name theta_ex;
