/*
 *  nest_names.h
 *
 *  This file is part of NEST.
 *
 *  Copyright (C) 2004 The NEST Initiative
 *
 *  NEST is free software: you can redistribute it and/or modify
 *  it under the terms of the GNU General Public License as published by
 *  the Free Software Foundation, either version 2 of the License, or
 *  (at your option) any later version.
 *
 *  NEST is distributed in the hope that it will be useful,
 *  but WITHOUT ANY WARRANTY; without even the implied warranty of
 *  MERCHANTABILITY or FITNESS FOR A PARTICULAR PURPOSE.  See the
 *  GNU General Public License for more details.
 *
 *  You should have received a copy of the GNU General Public License
 *  along with NEST.  If not, see <http://www.gnu.org/licenses/>.
 *
 */

#ifndef NEST_NAMES_H
#define NEST_NAMES_H

// Includes from sli:
#include "name.h"

namespace nest
{

/**
 * This namespace contains global Name objects. These can be used in
 * Node::get_status and Node::set_status to make data exchange
 * more efficient and consistent. Creating a Name from a std::string
 * is in O(log n), for n the number of Names already created. Using
 * predefined names should make data exchange much more efficient.
 */
namespace names
{
extern const Name a; //!< Specific to Brette & Gerstner 2005 (aeif_cond-*)
extern const Name a_acausal; //!< Used by stdp_connection_facetshw_hom
extern const Name a_causal;  //!< Used by stdp_connection_facetshw_hom
extern const Name A_lower;
extern const Name A_mean;
extern const Name A_minus; //!< Used by stdp_dopa_connection
extern const Name A_plus;  //!< Used by stdp_dopa_connection
extern const Name A_std;
extern const Name a_thresh_th; //!< Used by stdp_connection_facetshw_hom
extern const Name a_thresh_tl; //!< Used by stdp_connection_facetshw_hom
extern const Name A_upper;
extern const Name acceptable_latency;   //!< Used in music_message_in_proxy
extern const Name accumulator;          //!< Recorder parameter
extern const Name Act_h;                //!< Specific to Hodgkin Huxley models
extern const Name Act_m;                //!< Specific to Hodgkin Huxley models
extern const Name activity;             //!< Used in pulsepacket_generator
extern const Name address;              //!< Node parameter
extern const Name ahp_bug;              //!< Used in iaf_chxk_2008
extern const Name allow_offgrid_spikes; //!< Used in spike_generator
extern const Name alpha;                //!< stdp_synapse parameter
extern const Name alpha_1; //!< Specific to Kobayashi, Tsubo, Shinomoto 2009
extern const Name alpha_2; //!< Specific to Kobayashi, Tsubo, Shinomoto 2009
extern const Name Aminus;  //!< Used by stdp_connection_facetshw_hom
extern const Name Aminus_triplet; //!< Used by stdp_connection_facetshw_hom
extern const Name AMPA;
extern const Name amplitude;        //!< Signal modulation amplitude
extern const Name amplitude_times;  //!< Used by sted_current_generator
extern const Name amplitude_values; //!< Used by sted_current_generator
extern const Name Aplus;            //!< Used by stdp_connection_facetshw_hom
extern const Name Aplus_triplet;    //!< Used by stdp_connection_facetshw_hom
extern const Name archiver_length;  //!< used for ArchivingNode
extern const Name available;        //!< model paramater
extern const Name autapses;         //!< Connectivity-related

extern const Name b;    //!< Specific to Brette & Gerstner 2005 (aeif_cond-*)
extern const Name beta; //!< Specific to amat2_*
extern const Name
  beta_Ca; //!< Increment in calcium concentration with each spike
extern const Name binary; //!< Recorder parameter

extern const Name c;         //!< Specific to Izhikevich 2003
extern const Name c_1;       //!< Specific to stochastic neuron pp_psc_delta
extern const Name c_2;       //!< Specific to stochastic neuron pp_psc_delta
extern const Name c_3;       //!< Specific to stochastic neuron pp_psc_delta
extern const Name C_m;       //!< Membrane capacitance
extern const Name Ca;        //!< Calcium concentration
extern const Name calibrate; //!< Command to calibrate the neuron (sli_neuron)
extern const Name
  calibrate_node;           //!< Command to calibrate the neuron (sli_neuron)
extern const Name capacity; //!< model paramater
extern const Name clear;    //!< used for ArchivingNode
extern const Name close_after_simulate; //!< Recorder parameter
extern const Name close_on_reset;       //!< Recorder parameter
extern const Name
  coeff_ex; //!< tau_lcm=coeff_ex*tau_ex (precise timing neurons (Brette 2007))
extern const Name
  coeff_in; //!< tau_lcm=coeff_in*tau_in (precise timing neurons (Brette 2007))
extern const Name
  coeff_m; //!< tau_lcm=coeff_m*tau_m (precise timing neurons (Brette 2007))
extern const Name configbit_0;      //!< Used in stdp_connection_facetshw_hom
extern const Name configbit_1;      //!< Used in stdp_connection_facetshw_hom
extern const Name connection_count; //!< Parameters for MUSIC devices
extern const Name consistent_integration; //!< Specific to Izhikevich 2003
extern const Name continuous;             //!< Parameter for MSP dynamics
extern const Name count_covariance; //!< Specific to correlomatrix_detector
extern const Name count_histogram;  //!< Specific to correlation_detector
extern const Name covariance;       //!< Specific to correlomatrix_detector
extern const Name currents;         //!< Recorder parameter
extern const Name customdict;       //!< Used by Subnet

extern const Name d; //!< Specific to Izhikevich 2003
extern const Name D_lower;
extern const Name D_mean;
extern const Name D_std;
extern const Name D_upper;
extern const Name data;        //!< Used in music_message_in_proxy
extern const Name data_path;   //!< Data path, used by io_manager
extern const Name data_prefix; //!< Data prefix, used by io_manager
extern const Name
  dead_time; //!< Specific to ppd_sup_generator and gamma_sup_generator
extern const Name dead_time_random; //!< Random dead time or fixed dead time
                                    //!< (stochastic neuron pp_psc_delta)
extern const Name dead_time_shape;  //!< Shape parameter of the dead time
//!< distribution (stochastic neuron pp_psc_delta)
extern const Name delay;            //!< Connection parameters
extern const Name delays;           //!< Connection parameters
extern const Name deliver_interval; //!< Used by volume_transmitter
extern const Name delta_P;          //!< specific to Hill & Tononi 2005
extern const Name Delta_T; //!< Specific to Brette & Gerstner 2005 (aeif_cond-*)
extern const Name delta_tau; //!< Specific to correlation_and correlomatrix
                             //!< detector
extern const Name Delta_V;   //!< Specific to gif models
extern const Name delta_u;   //!< Specific to population point process model
                             //!< (pp_pop_psc_delta)
extern const Name dg;        //!< Derivative of the conductance
extern const Name dg_ex;     //!< Derivative of the excitatory conductance
extern const Name dg_in;     //!< Derivative of the inhibitory conductance
extern const Name dI_syn_ex; //!< Derivative of the excitatory synaptic current
extern const Name dI_syn_in; //!< Derivative of the inhibitory synaptic current
extern const Name dict_miss_is_error;  //!< Used by logging_manager
extern const Name distal_curr;         //!< Used by iaf_cond_alpha_mc
extern const Name distal_exc;          //!< Used by iaf_cond_alpha_mc
extern const Name distal_inh;          //!< Used by iaf_cond_alpha_mc
extern const Name distribution;        //!< Connectivity-related
extern const Name driver_readout_time; //!< Used by stdp_connection_facetshw_hom
extern const Name dt;                  //!< Miscellaneous parameters
extern const Name
  dU; //!< Unit increment of the utilization for a facilitating synapse [0...1]
      //!< (Tsodyks2_connection)

extern const Name E_ahp;        //!< Specific to iaf_chxk_2008 neuron
extern const Name E_ex;         //!< Excitatory reversal potential
extern const Name E_in;         //!< Inhibitory reversal potential
extern const Name E_K;          //!< Potassium reversal potential
extern const Name E_L;          //!< Resting potential
extern const Name E_Na;         //!< Sodium reversal potential
extern const Name E_rev;        //!< Reversal potential (array)
extern const Name E_rev_AMPA;   //!< specific to Hill & Tononi 2005
extern const Name E_rev_GABA_A; //!< specific to Hill & Tononi 2005
extern const Name E_rev_GABA_B; //!< specific to Hill & Tononi 2005
extern const Name E_rev_h;      //!< specific to Hill & Tononi 2005
extern const Name E_rev_KNa;    //!< specific to Hill & Tononi 2005
extern const Name E_rev_NaP;    //!< specific to Hill & Tononi 2005
extern const Name E_rev_NMDA;   //!< specific to Hill & Tononi 2005
extern const Name E_rev_T;      //!< specific to Hill & Tononi 2005
extern const Name E_rr;         //!< Other adaptation
extern const Name E_sfa;        //!< Other adaptation
extern const Name element_type; //!< Node type
extern const Name elementsize;  //!< Used in genericmodel
extern const Name epoch;
extern const Name eps;         //!< MSP growth curve parameter
extern const Name equilibrate; //!< specific to ht_neuron
extern const Name error;       //!< Indicates an error (sli_neuron)
extern const Name eta;         //!< MSP growth curve parameter
extern const Name events;      //!< Recorder parameter
extern const Name
  ex_spikes; //!< Number of arriving excitatory spikes (sli_neuron)

extern const Name F_lower;
extern const Name F_mean;
extern const Name F_std;
extern const Name F_upper;
extern const Name fbuffer_size;   //!< Recorder parameter
extern const Name file;           //!< Recorder parameter
extern const Name file_extension; //!< Recorder parameter
extern const Name filename;       //!< Recorder parameter
<<<<<<< HEAD
extern const Name filenames;      //!< Recorder parameter
=======
extern const Name
  filenames; //!< Recorder parameter---keep, will disappear with NESTIO
>>>>>>> 8859ae154443dd1879425bb89b5c9acfe3724dc6
extern const Name first_dcn;
extern const Name flush_after_simulate; //!< Recorder parameter
extern const Name flush_records;        //!< Recorder parameter
extern const Name frequency;            //!< Signal modulation frequency
extern const Name frozen; //!< Node parameter

<<<<<<< HEAD
<<<<<<< HEAD
extern const Name g;      //!< Conductance
extern const Name g_ahp;  //!< Specific to iaf_chxk_2008 neuron
extern const Name g_ex;   //!< Excitatory conductance
extern const Name g_in;   //!< inhibitory conductance
extern const Name g_K;    //!< Potassium conductance
extern const Name g_Kv1;  //!< Kv1 Potassium conductance
extern const Name g_Kv3;  //!< Kv3 Potassium conductance
extern const Name g_L;    //!< Leak conductance
extern const Name g_Na;   //!< Sodium conductance
extern const Name g_rr;   //!< Other adaptation
extern const Name g_sfa;  //!< Other adaptation
extern const Name gamma;  //!< Specific to mirollo_strogatz_ps
extern const Name
  gamma_shape; //!< Specific to ppd_sup_generator and gamma_sup_generator
extern const Name gaussian;     //!< Parameter for MSP growth curves
extern const Name global_id;    //!< Node parameter
extern const Name growth_curve; //!< Growth curve for MSP dynamics
extern const Name
  growth_rate;                   //!< Parameter of the growth curve for MSP dynamics
=======
=======
>>>>>>> 8859ae154443dd1879425bb89b5c9acfe3724dc6
extern const Name g;             //!< Conductance
extern const Name g_AMPA;        //!< specific to Hill & Tononi 2005
extern const Name g_ahp;         //!< Specific to iaf_chxk_2008 neuron
extern const Name g_ex;          //!< Excitatory conductance
extern const Name g_GABA_A;      //!< specific to Hill & Tononi 2005
extern const Name g_GABA_B;      //!< specific to Hill & Tononi 2005
extern const Name g_in;          //!< inhibitory conductance
extern const Name g_K;           //!< Potassium conductance
extern const Name g_KL;          //!< specific to Hill & Tononi 2005
extern const Name g_Kv1;         //!< Kv1 Potassium conductance
extern const Name g_Kv3;         //!< Kv3 Potassium conductance
extern const Name g_L;           //!< Leak conductance
extern const Name g_Na;          //!< Sodium conductance
extern const Name g_NaL;         //!< specific to Hill & Tononi 2005
extern const Name g_NMDA;        //!< specific to Hill & Tononi 2005
extern const Name g_peak_AMPA;   //!< specific to Hill & Tononi 2005
extern const Name g_peak_GABA_A; //!< specific to Hill & Tononi 2005
extern const Name g_peak_GABA_B; //!< specific to Hill & Tononi 2005
extern const Name g_peak_h;      //!< specific to Hill & Tononi 2005
extern const Name g_peak_KNa;    //!< specific to Hill & Tononi 2005
extern const Name g_peak_NaP;    //!< specific to Hill & Tononi 2005
extern const Name g_peak_NMDA;   //!< specific to Hill & Tononi 2005
extern const Name g_peak_T;      //!< specific to Hill & Tononi 2005
extern const Name g_pd;          //!< Used by iaf_cond_alpha_mc
extern const Name g_rr;          //!< Other adaptation
extern const Name g_sfa;         //!< Other adaptation
extern const Name g_sp;          //!< Used by iaf_cond_alpha_mc
extern const Name GABA_A;
extern const Name GABA_B;
extern const Name gain;
extern const Name gamma;         //!< Specific to mirollo_strogatz_ps
extern const Name gamma_shape;   //!< Specific to ppd_sup_generator and
                                 //!< gamma_sup_generator
extern const Name gaussian;      //!< Parameter for MSP growth curves
extern const Name global_id;     //!< Node parameter
extern const Name grng;          //!< Used in rng_manager
extern const Name grng_seed;     //!< Seed
extern const Name growth_curve;  //!< Growth curve for MSP dynamics
extern const Name growth_rate;   //!< Parameter of the growth curve for MSP
                                 //!< dynamics
extern const Name gsl_error_tol; //!< GSL integrator tolerance

extern const Name h; //!< Summed input to a neuron (Ginzburg neuron)
extern const Name has_connections; //!< Specific to iaf_psc_exp_multisynapse and
                                   //!< iaf_psc_alpha_multisynapse
extern const Name has_delay;       //!< Used in connector_model_impl
extern const Name histogram;       //!< Specific to correlation_detector
extern const Name histogram_correction; //!< Specific to correlation_detector
extern const Name HMIN; //!< Smallest integration step for adaptive stepsize
                        //!< (Brette & Gerstner 2005)

extern const Name I;        //!< mirollo_strogatz_ps, StimulatingDevice
extern const Name I_adapt;  //!< Goal of current homeostasis
                            //!< (current homeostasis)
extern const Name I_ahp;    //!< Used in iaf_chxk_2008
extern const Name I_e;      //!< Input current
extern const Name I_ex;     //!< Excitatory synaptic input current
extern const Name I_h;      //!< specific to Hill & Tononi 2005
extern const Name I_in;     //!< Inhibitory synaptic input current
extern const Name I_KNa;    //!< specific to Hill & Tononi 2005
extern const Name I_L;      //!< Leak current
extern const Name I_NaP;    //!< specific to Hill & Tononi 2005
extern const Name I_stc;    //!< relevant for gif models
extern const Name I_std;    //!< Standard deviation of current distribution
                            //!< (current homeostasis)
extern const Name I_syn;    //!< used for iaflossless_count_exp
extern const Name I_syn_ex; //!< Total excitatory synaptic current
                            //!< (iaf_tum_2000)
extern const Name I_syn_in; //!< Total inhibitory synaptic current
                            //!< (iaf_tum_2000)
extern const Name I_T;      //!< specific to Hill & Tononi 2005
extern const Name I_total;  //!< Total current (current homeostasis)
extern const Name
  in_spikes; //!< Number of arriving inhibitory spikes (sli_neuron)
extern const Name Inact_n; //!< Specific to Hodgkin Huxley models
extern const Name
  Inact_p; //!< Specific to Hodgkin Huxley models with gap junctions
extern const Name indegree;                //!< In FixedInDegreeBuilder
extern const Name index_map;               //!< Parameters for MUSIC devices
extern const Name individual_spike_trains; //!< Generator parameters
extern const Name inh_conductance;         //!< Recorder parameter
extern const Name init_flag; //!< Used by stdp_connection_facetshw_hom
extern const Name instant_unblock_NMDA; //!< specific to Hill-Tononi
extern const Name instantiations;       //!< model paramater
extern const Name
  Interpol_Order;           //!< Interpolation order (precise timing neurons)
extern const Name interval; //!< Recorder parameter
extern const Name is_refractory; //!< Neuron is in refractory period (debugging)

extern const Name Kplus;         //!< Used by stdp_connection_facetshw_hom
extern const Name Kplus_triplet; //!< Used by stdp_connection_facetshw_hom

extern const Name label;      //!< Miscellaneous parameters
extern const Name lambda;     //!< stdp_synapse parameter
extern const Name lambda_0;   //!< Specific to gif models
extern const Name len_kernel; //!< Specific to population point process model
                              //!< (pp_pop_psc_delta)
extern const Name linear;     //!< Parameter for MSP growth curves
extern const Name local;      //!< Node parameter
extern const Name local_id;   //!< Node
extern const Name local_num_threads;   //!< Local number of threads
extern const Name local_spike_counter; //!< Used by event_delivery_manager
extern const Name lookuptable_0;       //!< Used in stdp_connection_facetshw_hom
extern const Name lookuptable_1;       //!< Used in stdp_connection_facetshw_hom
extern const Name lookuptable_2;       //!< Used in stdp_connection_facetshw_hom
extern const Name LTP;                 //!< LTP for heterosynaptic plasticity

extern const Name make_symmetric; //!< Connectivity-related
extern const Name max_delay;      //!< In ConnBuilder
extern const Name MAXERR; //!< Largest permissible error for adaptive stepsize
                          //!< (Brette & Gerstner 2005)
extern const Name mean;   //!< Miscellaneous parameters
extern const Name memory; //!< Recorder parameter
extern const Name message_times; //!< Used in music_message_in_proxy
extern const Name messages;      //!< Used in music_message_in_proxy
extern const Name min_delay;     //!< In ConnBuilder
extern const Name model;         //!< Node parameter
extern const Name mother_rng;    //!< Specific to mip_generator
extern const Name mother_seed;   //!< Specific to mip_generator
extern const Name ms_per_tic;    //!< Simulation-related
extern const Name mu;            //!< Used by stdp_dopa_connection
extern const Name mu_minus;      //!< stdp_synapse parameter
extern const Name mu_plus;       //!< stdp_synapse parameter
extern const Name multapses;     //!< Connectivity-related
extern const Name music_channel; //!< Parameters for MUSIC devices

extern const Name n;          //!< Number of synaptic release sites (int >=0)
                              //!< (Tsodyks2_connection)
extern const Name N;          //!< Specific to population point process model
                              //!< (pp_pop_psc_delta)
extern const Name N_channels; //!< Specific to correlomatrix_detector
extern const Name n_events;   //!< Recorder parameter
extern const Name n_messages; //!< Used in music_message_in_proxy
extern const Name
  n_proc; //!< Number of component processes of ppd_sup_/gamma_sup_generator
extern const Name needs_prelim_update; //!< Node parameter
extern const Name neuron;              //!< Node type
extern const Name node_uses_wfr;       //!< Node parameter
extern const Name noise;               //!< Specific to iaf_chs_2008 neuron
extern const Name ns;          //!< Number of release sites (property arrays)
extern const Name n_receptors; //!< number of receptor ports
extern const Name n_synapses;
extern const Name neuron;            //!< Node type
extern const Name network_size;      //!< Network size
extern const Name next_readout_time; //!< Used by stdp_connection_facetshw_hom
extern const Name NMDA;
extern const Name node_uses_wfr;      //!< Node parameter
extern const Name noise;              //!< Specific to iaf_chs_2008 neuron
extern const Name no_synapses;        //!< Used by stdp_connection_facetshw_hom
extern const Name num_connections;    //!< In ConnBuilder
extern const Name num_processes;      //!< Number of processes
extern const Name number_of_children; //!< Used by Subnet
extern const Name num_dcn;            //!< Number of Deep Cerebellar Nuclei
                                      //!< (closed_loop_neuron)

extern const Name off_grid_spiking; //!< Used by event_delivery_manager
extern const Name offset;           //!< Miscellaneous parameters
extern const Name offsets;          //!< Recorder parameter
extern const Name omega;     //!< Specific to Kobayashi, Tsubo, Shinomoto 2009
extern const Name order;     //!< Specific to sinusoidally modulated generators
extern const Name origin;    //!< Device parameters
extern const Name other;     //!< Node type
extern const Name outdegree; //!< In FixedOutDegreeBuilder
extern const Name overwrite_files; //!< Used in io_manager

extern const Name P; //!< specific to Hill & Tononi 2005
extern const Name p; //!< current release probability  (Tsodyks2_connection)
extern const Name p_copy;     //!< Specific to mip_generator
<<<<<<< HEAD
extern const Name p_transmit; //!< Specific to bernoulli_synapse
=======
>>>>>>> 355503f8
extern const Name parent;     //!< Node parameter
extern const Name phase;      //!< Signal phase in degrees
extern const Name phi;        //!< Specific to mirollo_strogatz_ps
extern const Name phi_th;     //!< Specific to mirollo_strogatz_ps
extern const Name port;       //!< Connection parameters
<<<<<<< HEAD
extern const Name ports;      //!< Recorder parameter
=======
>>>>>>> 355503f8
extern const Name port_name;  //!< Parameters for MUSIC devices
extern const Name port_width; //!< Parameters for MUSIC devices
extern const Name positive;
extern const Name post_synaptic_element; //!< Post synaptic elements
extern const Name potentials;            //!< Recorder parameter
extern const Name pre_synaptic_element;  //!< Pre synaptic elements
extern const Name precise_times;         //!< Recorder parameter
extern const Name precision;             //!< Recorder parameter
extern const Name print_time;            //!< Simulation-related
extern const Name proximal_curr;         //!< Used by iaf_cond_alpha_mc
extern const Name proximal_exc;          //!< Used by iaf_cond_alpha_mc
extern const Name proximal_inh;          //!< Used by iaf_cond_alpha_mc
extern const Name protocol;
extern const Name PSC_adapt_step;     //!< PSC increment (current homeostasis)
extern const Name PSC_Unit_amplitude; //!< Scaling of PSC (current homeostasis)
extern const Name psi;         //!< Width parameter for sigmoid growth curve
extern const Name published;   //!< Parameters for MUSIC devices
extern const Name pulse_times; //!< used in pulsepacket:generator

extern const Name q_rr;  //!< Other adaptation
extern const Name q_sfa; //!< Other adaptation
extern const Name q_stc; //!< Specific to gif models

extern const Name
  rate; //!< Specific to ppd_sup_generator and gamma_sup_generator
extern const Name readout_cycle_duration; //!< Used by
                                          //!< stdp_connection_facetshw_hom
extern const Name receive_buffer_size;    //!< mpi-related
extern const Name receptor_type;          //!< Connection parameter
extern const Name receptor_types;         //!< Publishing available types
extern const Name receptors;              //!< Used in mpi_manager
extern const Name record_from;            //!< Recorder parameter
extern const Name record_to;              //!< Recorder parameter
extern const Name
  recordables; //!< List of recordable state data (Device parameters)
extern const Name recorder; //!< Node type
extern const Name
  refractory_input; //!< Spikes arriving during refractory period are counted
                    //!< (precise timing neurons)
extern const Name registered; //!< Parameters for MUSIC devices
extern const Name
  relative_amplitude; //!< Signal modulation amplitude relative to mean
extern const Name reset_pattern;      //!< Used in stdp_connection_facetshw_hom
extern const Name resolution;         //!< Time resolution
extern const Name requires_symmetric; //!< Used in connector_model_impl
extern const Name rho_0;     //!< Specific to population point process model
                             //!< (pp_pop_psc_delta)
extern const Name rms;       //!< Root mean square
extern const Name rng_seeds; //!< Used in rng_manager
extern const Name root_finding_epsilon; //!< Accuracy of the root of the
//!< polynomial (precise timing neurons (Brette 2007))
extern const Name rport;  //!< Connection parameters
extern const Name rports; //!< Recorder parameter
extern const Name rule;   //!< Connectivity-related

extern const Name S; //!< Binary state (output) of neuron (Ginzburg neuron)
extern const Name S_act_NMDA;       //!< specific to Hill & Tononi 2005
extern const Name scientific;       //!< Recorder parameter
extern const Name screen;           //!< Recorder parameter
extern const Name sdev;             //!< Used in pulsepacket_generator
extern const Name send_buffer_size; //!< mpi-related
extern const Name senders;          //!< Recorder parameter
extern const Name shift_now_spikes; //!< Used by spike_generator
extern const Name sigmoid;          //!< Sigmoid MSP growth curve
extern const Name size_of;          //!< Connection parameters
extern const Name soma_curr;        //!< Used by iaf_cond_alpha_mc
extern const Name soma_exc;         //!< Used by iaf_cond_alpha_mc
extern const Name soma_inh;         //!< Used by iaf_cond_alpha_mc
extern const Name source;           //!< Connection parameters
extern const Name spike; //!< true if the neuron spikes and false if not.
                         //!< (sli_neuron)
extern const Name spike_multiplicities;           //! x Used by spike_generator
extern const Name spike_times;                    //!< Recorder parameter
extern const Name spike_weights;                  //!< Used by spike_generator
extern const Name start;                          //!< Device parameters
extern const Name state;                          //!< Node parameter
extern const Name std;                            //!< Miscellaneous parameters
extern const Name std_mod;                        //!< Miscellaneous parameters
extern const Name stimulator;                     //!< Node type
extern const Name stop;                           //!< Device parameters
extern const Name structural_plasticity_synapses; //!< Synapses defined for
// structural plasticity
extern const Name structural_plasticity_update_interval; //!< Update interval
// for structural
// plasticity
extern const Name structure; //!< Node type
extern const Name success;
extern const Name supports_precise_spikes; //!< true if model supports precise
                                           //!< spikes
extern const Name synapse;                 //!< Node type
extern const Name synapse_id;          //!< Used by stdp_connection_facetshw_hom
extern const Name synapse_label;       //!< Label id of synapses with labels
extern const Name synapse_model;       //!< Connection parameters
extern const Name synapse_modelid;     //!< Connection parameters
extern const Name synapses_per_driver; //!< Used by stdp_connection_facetshw_hom
extern const Name synaptic_elements;   //!< Synaptic elements used in structural
                                       //!< plasticity

extern const Name t_lag;     //!< Lag within a time slice
extern const Name T_min;     //!< Minimum time
extern const Name T_max;     //!< Maximum time
extern const Name t_origin;  //!< Origin of a time-slice
extern const Name t_ref;     //!< Refractory period
extern const Name t_ref_abs; //!< Absolute refractory period, iaf_tum_2000
extern const Name
  t_ref_remaining;           //!< Time remaining till end of refractory state
extern const Name t_ref_tot; //!< Total refractory period, iaf_tum_2000
extern const Name t_spike;   //!< Time of last spike
extern const Name target;    //!< Connection parameters
extern const Name target_thread; //!< Connection parameters
extern const Name targets;       //!< Connection parameters
extern const Name tau;           //!< Used by stdp_connection_facetshw_hom
extern const Name tau_1;     //!< Specific to Kobayashi, Tsubo, Shinomoto 2009
extern const Name tau_2;     //!< Specific to Kobayashi, Tsubo, Shinomoto 2009
extern const Name tau_ahp;   //!< Specific to iaf_chxk_2008 neuron
extern const Name tau_Ca;    //!< Rate of loss of calcium concentration
extern const Name tau_c;     //!< Used by stdp_dopa_connection
extern const Name tau_D_KNa; //!< specific to Hill & Tononi 2005
extern const Name tau_decay; //!< Synapse decay constant (beta fct decay)
extern const Name tau_decay_AMPA;   //!< specific to Hill & Tononi 2005
extern const Name tau_decay_GABA_A; //!< specific to Hill & Tononi 2005
extern const Name tau_decay_GABA_B; //!< specific to Hill & Tononi 2005
extern const Name tau_decay_NMDA;   //!< specific to Hill & Tononi 2005
extern const Name tau_epsp;         //!< Specific to iaf_chs_2008 neuron
extern const Name tau_eta; //!< Specific to population point process model
                           //!< (pp_pop_psc_delta)
extern const Name
  tau_fac; //!< facilitation time constant (ms) (Tsodyks2_connection)
extern const Name
  tau_lcm;               //!< Least common multiple of tau_m, tau_ex and tau_in
                         //!< (precise timing neurons (Brette 2007))
extern const Name tau_m; //!< Membrane time constant
extern const Name
  tau_max; //!< Specific to correlation_and correlomatrix detector
extern const Name tau_Mg_fast_NMDA;  //!< specific to Hill & Tononi 2005
extern const Name tau_Mg_slow_NMDA;  //!< specific to Hill & Tononi 2005
extern const Name tau_minus;         //!< used for ArchivingNode
extern const Name tau_minus_stdp;    //!< Used by stdp_connection_facetshw_hom
extern const Name tau_minus_triplet; //!< used for ArchivingNode
extern const Name tau_n;             //!< Used by stdp_dopa_connection
extern const Name tau_P;             //!< specific to Hill & Tononi 2005
extern const Name tau_plus;          //!< stdp_synapse parameter
extern const Name tau_plus_triplet;  //!< Used by stdp_connection_facetshw_hom
extern const Name tau_psc;           //!< Used by stdp_connection_facetshw_hom
extern const Name
  tau_rec; //!< time constant for recovery (ms) (Tsodyks2_connection)
extern const Name tau_reset;       //!< Specific to iaf_chs_2008 neuron
extern const Name tau_rise;        //!< Synapse rise constant (beta fct rise)
extern const Name tau_rise_AMPA;   //!< specific to Hill & Tononi 2005
extern const Name tau_rise_GABA_A; //!< specific to Hill & Tononi 2005
extern const Name tau_rise_GABA_B; //!< specific to Hill & Tononi 2005
extern const Name tau_rise_NMDA;   //!< specific to Hill & Tononi 2005
extern const Name tau_rr;          //!< Other adaptation
extern const Name tau_sfa;         //!< Other adaptation
extern const Name tau_spike;       //!< Specific to Hill-Tononi (2005)
extern const Name tau_stc;         //!< Specific to gif models
extern const Name tau_syn;         //!< Synapse time constant
extern const Name tau_syn_ex;      //!< Excitatory synaptic time constant
extern const Name tau_syn_in;      //!< Inhibitory synaptic time constant
extern const Name tau_theta;       //!< Specific to Hill-Tononi (2005)
extern const Name tau_v;           //!< Specific to amat2_*
extern const Name tau_vacant;      //!< Parameter for MSP dynamics
extern const Name tau_w; //!< Specific to Brette & Gerstner 2005 (aeif_cond-*)
extern const Name theta; //!< Did not compile without (theta neuron problem)
extern const Name theta_eq;                //!< specific to Hill & Tononi 2005
extern const Name thread;                  //!< Node parameter
extern const Name thread_local_id;         //!< Thead-local ID of node,
                                           //!< see Kunkel et al 2014, Sec 3.3.2
extern const Name tics_per_ms;             //!< Simulation-related
extern const Name tics_per_step;           //!< Simulation-related
extern const Name time_in_steps;           //!< Recorder parameter
extern const Name time;                    //!< Simulation-related
extern const Name time_collocate;          //!< Used by event_delivery_manager
extern const Name time_communicate;        //!< Used by event_delivery_manager
extern const Name times;                   //!< Recorder parameter
extern const Name to_accumulator;          //!< Recorder parameter
extern const Name to_do;                   //!< Simulation-related
extern const Name to_file;                 //!< Recorder parameter
extern const Name to_memory;               //!< Recorder parameter
extern const Name to_screen;               //!< Recorder parameter
extern const Name total_num_virtual_procs; //!< Total number virtual processes
extern const Name Tstart;                  //!< Specific to correlation and
                                           //!< correlomatrix detector
extern const Name Tstop; //!< Specific to correlation and correlomatrix detector
extern const Name type_id;   //!< model paramater
extern const Name Tduration; //!< US duration for Closed Loop Neuron

extern const Name u; //!< probability of release [0...1] (Tsodyks2_connection)
extern const Name U; //!< Used by stdp_connection_facetshw_hom
extern const Name U_lower;
extern const Name U_m; //!< Specific to Izhikevich 2003
extern const Name U_mean;
extern const Name U_std;
extern const Name U_upper;
extern const Name update;      //!< Command to execute the neuron (sli_neuron)
extern const Name update_node; //!< Command to execute the neuron (sli_neuron)
extern const Name use_gid_in_filename; //!< use gid in the filename
extern const Name use_wfr;             //!< Simulation-related

extern const Name V_act_NMDA; //!< specific to Hill & Tononi 2005
extern const Name V_epsp;     //!< Specific to iaf_chs_2008 neuron
extern const Name V_m;        //!< Membrane potential
extern const Name V_min;   //!< Absolute lower value for the membrane potential
extern const Name V_noise; //!< Specific to iaf_chs_2008 neuron
extern const Name
  V_peak; //!< Spike detection threshold (Brette & Gerstner 2005)
extern const Name V_reset;  //!< Reset potential
extern const Name V_T;      //!< Voltage offset
extern const Name V_T_star; //!< Specific to gif models
extern const Name V_th;     //!< Threshold
extern const Name
  V_th_alpha_1; //!< Specific to Kobayashi, Tsubo, Shinomoto 2009
extern const Name
  V_th_alpha_2;           //!< Specific to Kobayashi, Tsubo, Shinomoto 2009
extern const Name V_th_v; //!< Specific to amat2_*
extern const Name
  val_eta; //!< Specific to population point process model (pp_pop_psc_delta)
extern const Name voltage_clamp; //!< Enforce voltage clamp
extern const Name vt;            //!< Used by stdp_dopa_connection
extern const Name vp;            //!< Node parameter

extern const Name w;      //!< Specific to Brette & Gerstner 2005 (aeif_cond-*)
extern const Name weight; //!< Connection parameters
extern const Name weight_per_lut_entry; //!< Used by
                                        //!< stdp_connection_facetshw_hom
extern const Name weight_std; //!< Standard deviation/mean of noisy synapse.
extern const Name weighted_spikes_ex; //!< Weighted incoming excitatory spikes
extern const Name weighted_spikes_in; //!< Weighted incoming inhibitory spikes
extern const Name weights;            //!< Connection parameters --- topology
extern const Name weight_recorder;    //!< Device name
extern const Name wfr_comm_interval;  //!< Simulation-related
extern const Name wfr_interpolation_order; //!< Simulation-related
extern const Name wfr_max_iterations;      //!< Simulation-related
extern const Name wfr_tol;                 //!< Simulation-related
extern const Name with_noise;              //!< Simulation-related
extern const Name with_reset; //!< Shall the pp_neuron reset after each spike?
                              //!< (stochastic neuron pp_psc_delta)
extern const Name withgid;    //!< Recorder parameter
extern const Name withpath;   //!< Recorder parameter
extern const Name withport;   //!< Recorder parameter
extern const Name withrport;  //!< Recorder parameter
extern const Name withtargetgid; //!< Recorder parameter
extern const Name withtime;      //!< Recorder parameter
extern const Name withweight;    //!< Recorder parameter
extern const Name Wmax;          //!< stdp_synapse parameter
extern const Name Wmin;          //!< Used by stdp_dopa_connection

extern const Name x; //!< current scaling factor of the synaptic weight [0...1]
                     //!< (Tsodyks2_connection)

extern const Name y;   //!< Used by stdp_connection_facetshw_hom
extern const Name y_0; //!< Used by ac_generator
extern const Name y_1; //!< Used by ac_generator
extern const Name y1;  //!< Used in iaf_psc_alpha_canon
extern const Name y2;  //!< Used in iaf_psc_alpha_canon

extern const Name z; //!< Number of available synaptic elements per node
extern const Name
  z_connected; //!< Number of connected synaptic elements per node
}
}

#endif<|MERGE_RESOLUTION|>--- conflicted
+++ resolved
@@ -184,42 +184,14 @@
 extern const Name file;           //!< Recorder parameter
 extern const Name file_extension; //!< Recorder parameter
 extern const Name filename;       //!< Recorder parameter
-<<<<<<< HEAD
-extern const Name filenames;      //!< Recorder parameter
-=======
 extern const Name
   filenames; //!< Recorder parameter---keep, will disappear with NESTIO
->>>>>>> 8859ae154443dd1879425bb89b5c9acfe3724dc6
 extern const Name first_dcn;
 extern const Name flush_after_simulate; //!< Recorder parameter
 extern const Name flush_records;        //!< Recorder parameter
 extern const Name frequency;            //!< Signal modulation frequency
-extern const Name frozen; //!< Node parameter
-
-<<<<<<< HEAD
-<<<<<<< HEAD
-extern const Name g;      //!< Conductance
-extern const Name g_ahp;  //!< Specific to iaf_chxk_2008 neuron
-extern const Name g_ex;   //!< Excitatory conductance
-extern const Name g_in;   //!< inhibitory conductance
-extern const Name g_K;    //!< Potassium conductance
-extern const Name g_Kv1;  //!< Kv1 Potassium conductance
-extern const Name g_Kv3;  //!< Kv3 Potassium conductance
-extern const Name g_L;    //!< Leak conductance
-extern const Name g_Na;   //!< Sodium conductance
-extern const Name g_rr;   //!< Other adaptation
-extern const Name g_sfa;  //!< Other adaptation
-extern const Name gamma;  //!< Specific to mirollo_strogatz_ps
-extern const Name
-  gamma_shape; //!< Specific to ppd_sup_generator and gamma_sup_generator
-extern const Name gaussian;     //!< Parameter for MSP growth curves
-extern const Name global_id;    //!< Node parameter
-extern const Name growth_curve; //!< Growth curve for MSP dynamics
-extern const Name
-  growth_rate;                   //!< Parameter of the growth curve for MSP dynamics
-=======
-=======
->>>>>>> 8859ae154443dd1879425bb89b5c9acfe3724dc6
+extern const Name frozen;               //!< Node parameter
+
 extern const Name g;             //!< Conductance
 extern const Name g_AMPA;        //!< specific to Hill & Tononi 2005
 extern const Name g_ahp;         //!< Specific to iaf_chxk_2008 neuron
@@ -355,11 +327,6 @@
 extern const Name n_messages; //!< Used in music_message_in_proxy
 extern const Name
   n_proc; //!< Number of component processes of ppd_sup_/gamma_sup_generator
-extern const Name needs_prelim_update; //!< Node parameter
-extern const Name neuron;              //!< Node type
-extern const Name node_uses_wfr;       //!< Node parameter
-extern const Name noise;               //!< Specific to iaf_chs_2008 neuron
-extern const Name ns;          //!< Number of release sites (property arrays)
 extern const Name n_receptors; //!< number of receptor ports
 extern const Name n_synapses;
 extern const Name neuron;            //!< Node type
@@ -388,19 +355,13 @@
 extern const Name P; //!< specific to Hill & Tononi 2005
 extern const Name p; //!< current release probability  (Tsodyks2_connection)
 extern const Name p_copy;     //!< Specific to mip_generator
-<<<<<<< HEAD
 extern const Name p_transmit; //!< Specific to bernoulli_synapse
-=======
->>>>>>> 355503f8
 extern const Name parent;     //!< Node parameter
 extern const Name phase;      //!< Signal phase in degrees
 extern const Name phi;        //!< Specific to mirollo_strogatz_ps
 extern const Name phi_th;     //!< Specific to mirollo_strogatz_ps
 extern const Name port;       //!< Connection parameters
-<<<<<<< HEAD
 extern const Name ports;      //!< Recorder parameter
-=======
->>>>>>> 355503f8
 extern const Name port_name;  //!< Parameters for MUSIC devices
 extern const Name port_width; //!< Parameters for MUSIC devices
 extern const Name positive;
