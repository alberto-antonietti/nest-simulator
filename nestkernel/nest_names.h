--- conflicted
+++ resolved
@@ -84,7 +84,6 @@
 extern const Name C_m;       //!< Membrane capacitance
 extern const Name Ca;        //!< Calcium concentration
 extern const Name calibrate; //!< Command to calibrate the neuron (sli_neuron)
-<<<<<<< HEAD
 extern const Name
   calibrate_node;           //!< Command to calibrate the neuron (sli_neuron)
 extern const Name capacity; //!< model paramater
@@ -100,16 +99,6 @@
 extern const Name configbit_0;      //!< Used in stdp_connection_facetshw_hom
 extern const Name configbit_1;      //!< Used in stdp_connection_facetshw_hom
 extern const Name connection_count; //!< Parameters for MUSIC devices
-=======
-extern const Name calibrate_node;        //!< Command to calibrate the neuron (sli_neuron)
-extern const Name clear; //!< used for ArchivingNode
-extern const Name close_after_simulate; //!< Recorder parameter
-extern const Name close_on_reset;       //!< Recorder parameter
-extern const Name coeff_ex; //!< tau_lcm=coeff_ex*tau_ex (precise timing neurons (Brette 2007))
-extern const Name coeff_in; //!< tau_lcm=coeff_in*tau_in (precise timing neurons (Brette 2007))
-extern const Name coeff_m; //!< tau_lcm=coeff_m*tau_m (precise timing neurons (Brette 2007))
-extern const Name connection_count;       //!< Parameters for MUSIC devices
->>>>>>> 154dd511
 extern const Name consistent_integration; //!< Specific to Izhikevich 2003
 extern const Name continuous;             //!< Parameter for MSP dynamics
 extern const Name count_covariance; //!< Specific to correlomatrix_detector
@@ -303,7 +292,7 @@
 extern const Name lambda_0;   //!< Specific to gif models
 extern const Name len_kernel; //!< Specific to population point process model
                               //!< (pp_pop_psc_delta)
-<<<<<<< HEAD
+                              
 extern const Name linear;     //!< Parameter for MSP growth curves
 extern const Name local;      //!< Node parameter
 extern const Name local_id;   //!< Node
@@ -312,13 +301,8 @@
 extern const Name lookuptable_0;       //!< Used in stdp_connection_facetshw_hom
 extern const Name lookuptable_1;       //!< Used in stdp_connection_facetshw_hom
 extern const Name lookuptable_2;       //!< Used in stdp_connection_facetshw_hom
-=======
-
-extern const Name linear;            //!< Parameter for MSP growth curves
-extern const Name local;             //!< Node parameter
-extern const Name local_id;          //!< Node
 extern const Name LTP;				 //!< LTP Constant for heterosynaptic plasticity
->>>>>>> 154dd511
+
 
 extern const Name make_symmetric; //!< Connectivity-related
 extern const Name max_delay;      //!< In ConnBuilder
@@ -354,20 +338,14 @@
 extern const Name network_size;      //!< Network size
 extern const Name next_readout_time; //!< Used by stdp_connection_facetshw_hom
 extern const Name NMDA;
-<<<<<<< HEAD
 extern const Name node_uses_wfr;      //!< Node parameter
 extern const Name noise;              //!< Specific to iaf_chs_2008 neuron
 extern const Name no_synapses;        //!< Used by stdp_connection_facetshw_hom
 extern const Name num_connections;    //!< In ConnBuilder
 extern const Name num_processes;      //!< Number of processes
 extern const Name number_of_children; //!< Used by Subnet
-=======
-extern const Name node_uses_wfr;   //!< Node parameter
-extern const Name noise;           //!< Specific to iaf_chs_2008 neuron
-extern const Name num_connections; //!< In ConnBuilder
 extern const Name num_dcn;       //!< Number of Deep Cerebellar Nuclei (closed_loop_neuron)
 
->>>>>>> 154dd511
 
 extern const Name off_grid_spiking; //!< Used by event_delivery_manager
 extern const Name offset;           //!< Miscellaneous parameters
@@ -396,15 +374,12 @@
 extern const Name pre_synaptic_element;  //!< Pre synaptic elements
 extern const Name precise_times;         //!< Recorder parameter
 extern const Name precision;             //!< Recorder parameter
-<<<<<<< HEAD
 extern const Name print_time;            //!< Simulation-related
 extern const Name proximal_curr;         //!< Used by iaf_cond_alpha_mc
 extern const Name proximal_exc;          //!< Used by iaf_cond_alpha_mc
 extern const Name proximal_inh;          //!< Used by iaf_cond_alpha_mc
-=======
 extern const Name protocol;
 
->>>>>>> 154dd511
 extern const Name PSC_adapt_step;     //!< PSC increment (current homeostasis)
 extern const Name PSC_Unit_amplitude; //!< Scaling of PSC (current homeostasis)
 extern const Name psi;         //!< Width parameter for sigmoid growth curve
@@ -418,7 +393,6 @@
 
 extern const Name
   rate; //!< Specific to ppd_sup_generator and gamma_sup_generator
-<<<<<<< HEAD
 extern const Name readout_cycle_duration; //!< Used by
                                           //!< stdp_connection_facetshw_hom
 extern const Name receive_buffer_size;    //!< mpi-related
@@ -429,13 +403,7 @@
 extern const Name record_to;              //!< Recorder parameter
 extern const Name
   recordables; //!< List of recordable state data (Device parameters)
-=======
-extern const Name receptor_type;  //!< Connection parameter
-extern const Name receptor_types; //!< Publishing available types
-extern const Name record_from;    //!< Recorder parameter
-extern const Name record_to;      //!< Recorder parameter
-extern const Name recordables; //!< List of recordable state data (Device parameters)
->>>>>>> 154dd511
+
 extern const Name recorder; //!< Node type
 extern const Name refractory_input; //!< Spikes arriving during refractory period are counted
                     //!< (precise timing neurons)
@@ -456,7 +424,6 @@
 extern const Name rule;   //!< Connectivity-related
 
 extern const Name S; //!< Binary state (output) of neuron (Ginzburg neuron)
-<<<<<<< HEAD
 extern const Name S_act_NMDA;       //!< specific to Hill & Tononi 2005
 extern const Name scientific;       //!< Recorder parameter
 extern const Name screen;           //!< Recorder parameter
@@ -481,26 +448,6 @@
 extern const Name std_mod;                        //!< Miscellaneous parameters
 extern const Name stimulator;                     //!< Node type
 extern const Name stop;                           //!< Device parameters
-=======
-
-extern const Name S_act_NMDA;  //!< specific to Hill & Tononi 2005
-extern const Name scientific;  //!< Recorder parameter
-extern const Name screen;      //!< Recorder parameter
-extern const Name senders;     //!< Recorder parameter
-extern const Name sigmoid;     //!< Sigmoid MSP growth curve
-extern const Name size_of;     //!< Connection parameters
-extern const Name source;      //!< Connection parameters
-extern const Name spike;       //!< true if the neuron spikes and false if not.
-                               //!< (sli_neuron)
-extern const Name spike_times; //!< Recorder parameter
-extern const Name start;       //!< Device parameters
-extern const Name state;       //!< Node parameter
-extern const Name std;         //!< Miscellaneous parameters
-extern const Name std_mod;     //!< Miscellaneous parameters
-extern const Name stimulator;  //!< Node type
-extern const Name stop;        //!< Device parameters
-
->>>>>>> 154dd511
 extern const Name structural_plasticity_synapses; //!< Synapses defined for
 // structural plasticity
 extern const Name structural_plasticity_update_interval; //!< Update interval
@@ -534,11 +481,8 @@
 extern const Name target;    //!< Connection parameters
 extern const Name target_thread; //!< Connection parameters
 extern const Name targets;       //!< Connection parameters
-<<<<<<< HEAD
 extern const Name tau;           //!< Used by stdp_connection_facetshw_hom
-=======
-
->>>>>>> 154dd511
+
 extern const Name tau_1;     //!< Specific to Kobayashi, Tsubo, Shinomoto 2009
 extern const Name tau_2;     //!< Specific to Kobayashi, Tsubo, Shinomoto 2009
 extern const Name tau_ahp;   //!< Specific to iaf_chxk_2008 neuron
