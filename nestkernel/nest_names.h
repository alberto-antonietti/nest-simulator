--- conflicted
+++ resolved
@@ -110,23 +110,14 @@
 extern const Name dhaene_quick1;       //!< used for iaflossless_count_exp
 extern const Name dhaene_quick2;       //!< used for iaflossless_count_exp
 extern const Name dhaene_tmax_lt_t1;   //!< used for iaflossless_count_exp
-<<<<<<< HEAD
-extern const Name distribution;        //!< Connectivity-related
-extern const Name dt;                  //!< Miscellaneous parameters
-extern const Name dU; //!< Unit increment of the utilization for a facilitating synapse [0...1]
-=======
 extern const Name dI_syn_ex; //!< Derivative of the excitatory synaptic current
 extern const Name dI_syn_in; //!< Derivative of the inhibitory synaptic current
 extern const Name distribution; //!< Connectivity-related
-extern const Name distribution; //!< Connectivity-related
 extern const Name dt;           //!< Miscellaneous parameters
-extern const Name
-  dU; //!< Unit increment of the utilization for a facilitating synapse [0...1]
->>>>>>> 142e25f5
-      //!< (Tsodyks2_connection)
-extern const Name dUs; //!< Unit increment of the utilization for a facilitating synapse [0...1]
-       //!< (property arrays)
-
+extern const Name  dU; 			//!< Unit increment of the utilization for a facilitating synapse [0...1]
+								//!< (Tsodyks2_connection)
+extern const Name dUs; 			//!< Unit increment of the utilization for a facilitating synapse [0...1]
+								//!< (property arrays)
 extern const Name E_ahp;        //!< Specific to iaf_chxk_2008 neuron
 extern const Name E_ex;         //!< Excitatory reversal potential
 extern const Name E_in;         //!< Inhibitory reversal potential
@@ -228,6 +219,7 @@
 extern const Name linear;            //!< Parameter for MSP growth curves
 extern const Name local;             //!< Node parameter
 extern const Name local_id;          //!< Node
+extern const Name LTP;				 //!< LTP Constant for heterosynaptic plasticity
 
 extern const Name MAXERR; //!< Largest permissible error for adaptive stepsize
                           //!< (Brette & Gerstner 2005)
@@ -243,13 +235,8 @@
 extern const Name N; //!< Specific to population point process model (pp_pop_psc_delta)
 extern const Name N_channels; //!< Specific to correlomatrix_detector
 extern const Name n_events;   //!< Recorder parameter
-<<<<<<< HEAD
 extern const Name n_proc; //!< Number of component processes of ppd_sup_/gamma_sup_generator
-=======
-extern const Name
-  n_proc; //!< Number of component processes of ppd_sup_/gamma_sup_generator
 extern const Name n_receptors;         //!< number of receptor ports
->>>>>>> 142e25f5
 extern const Name needs_prelim_update; //!< Node parameter
 extern const Name neuron;              //!< Node type
 extern const Name node_uses_wfr;       //!< Node parameter
