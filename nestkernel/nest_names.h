/*
 *  nest_names.h
 *
 *  This file is part of NEST.
 *
 *  Copyright (C) 2004 The NEST Initiative
 *
 *  NEST is free software: you can redistribute it and/or modify
 *  it under the terms of the GNU General Public License as published by
 *  the Free Software Foundation, either version 2 of the License, or
 *  (at your option) any later version.
 *
 *  NEST is distributed in the hope that it will be useful,
 *  but WITHOUT ANY WARRANTY; without even the implied warranty of
 *  MERCHANTABILITY or FITNESS FOR A PARTICULAR PURPOSE.  See the
 *  GNU General Public License for more details.
 *
 *  You should have received a copy of the GNU General Public License
 *  along with NEST.  If not, see <http://www.gnu.org/licenses/>.
 *
 */

#ifndef NEST_NAMES_H
#define NEST_NAMES_H

// Includes from sli:
#include "name.h"

namespace nest
{

/**
 * This namespace contains global Name objects. These can be used in
 * Node::get_status and Node::set_status to make data exchange more
 * efficient and consistent. Creating a Name from a std::string is in
 * O(log n), for n the number of Names already created. Using
 * predefined names makes data exchange much more efficient as it
 * uses integer comparisons instead of string comparisons internally.
 *
 * The Name declarations below and the definitions in nest_names.cpp
 * are sorted alphabetically with lower case letters preceding upper
 * case letters. The ordering of the names has to be the same in both
 * this file and the .cpp file.
 *
 * See testsuite/unittests/test_unused_names.py for a test that checks
 * if a) Name declarations and definitions are consistent
 *    b) all Name objects defined are also actually used.
 */
namespace names
{
extern const Name a;
extern const Name a_acausal;
extern const Name a_causal;
extern const Name A_minus;
extern const Name A_plus;
extern const Name a_thresh_th;
extern const Name a_thresh_tl;
extern const Name acceptable_latency;
extern const Name accumulator;
extern const Name Act_h;
extern const Name Act_m;
extern const Name activity;
extern const Name adaptive_spike_buffers;
extern const Name adaptive_target_buffers;
extern const Name ahp_bug;
extern const Name allow_offgrid_spikes;
extern const Name allow_offgrid_times;
extern const Name alpha;
extern const Name alpha_1;
extern const Name alpha_2;
extern const Name Aminus;
extern const Name Aminus_triplet;
extern const Name AMPA;
extern const Name amplitude;
extern const Name amplitude_times;
extern const Name amplitude_values;
extern const Name Aplus;
extern const Name Aplus_triplet;
extern const Name archiver_length;
extern const Name autapses;
extern const Name available;

extern const Name b;
extern const Name beta;
extern const Name beta_Ca;
extern const Name binary;
extern const Name buffer_size_spike_data;
extern const Name buffer_size_target_data;
extern const Name buffer_size_secondary_events;

extern const Name c;
extern const Name c_1;
extern const Name c_2;
extern const Name c_3;
extern const Name C_m;
extern const Name Ca;
extern const Name calibrate;
extern const Name calibrate_node;
extern const Name capacity;
extern const Name clear;
extern const Name close_after_simulate;
extern const Name close_on_reset;
extern const Name configbit_0;
extern const Name configbit_1;
extern const Name connection_count;
extern const Name consistent_integration;
extern const Name continuous;
extern const Name count_covariance;
extern const Name count_histogram;
extern const Name covariance;
extern const Name currents;
extern const Name customdict;

extern const Name d;
extern const Name data;
extern const Name data_path;
extern const Name data_prefix;
extern const Name dead_time;
extern const Name dead_time_random;
extern const Name dead_time_shape;
extern const Name delay;
extern const Name delays;
extern const Name deliver_interval;
extern const Name delta_P;
extern const Name Delta_T;
extern const Name delta_tau;
extern const Name delta_u;
extern const Name Delta_V;
extern const Name dg;
extern const Name dg_ex;
extern const Name dg_in;
extern const Name dI_syn_ex;
extern const Name dI_syn_in;
extern const Name dict_miss_is_error;
extern const Name diffusion_factor;
extern const Name distal_curr;
extern const Name distal_exc;
extern const Name distal_inh;
extern const Name distribution;
extern const Name drift_factor;
extern const Name driver_readout_time;
extern const Name dt;
extern const Name dU;

extern const Name E_ahp;
extern const Name E_ex;
extern const Name E_in;
extern const Name E_K;
extern const Name E_L;
extern const Name E_Na;
extern const Name E_rev;
extern const Name E_rev_AMPA;
extern const Name E_rev_GABA_A;
extern const Name E_rev_GABA_B;
extern const Name E_rev_h;
extern const Name E_rev_KNa;
extern const Name E_rev_NaP;
extern const Name E_rev_NMDA;
extern const Name E_rev_T;
extern const Name E_rr;
extern const Name E_sfa;
extern const Name element_type;
extern const Name elementsize;
extern const Name eps;
extern const Name equilibrate;
extern const Name error;
extern const Name eta;
extern const Name events;
extern const Name ex_spikes;

<<<<<<< HEAD
extern const Name fbuffer_size;
extern const Name file;
extern const Name file_extension;
extern const Name filenames;
extern const Name flush_after_simulate;
extern const Name flush_records;
extern const Name frequency;
extern const Name frozen;
=======
extern const Name F_lower;
extern const Name F_mean;
extern const Name F_std;
extern const Name F_upper;
extern const Name fbuffer_size;   //!< Recorder parameter
extern const Name file;           //!< Recorder parameter
extern const Name file_extension; //!< Recorder parameter
extern const Name filename;       //!< Recorder parameter
extern const Name first_dcn;
extern const Name
  filenames; //!< Recorder parameter---keep, will disappear with NESTIO
extern const Name flush_after_simulate; //!< Recorder parameter
extern const Name flush_records;        //!< Recorder parameter
extern const Name frequency;            //!< Signal modulation frequency
extern const Name frozen;               //!< Node parameter
>>>>>>> 426f17e2

extern const Name g;
extern const Name g_ahp;
extern const Name g_AMPA;
extern const Name g_ex;
extern const Name g_GABA_A;
extern const Name g_GABA_B;
extern const Name g_in;
extern const Name g_K;
extern const Name g_KL;
extern const Name g_Kv1;
extern const Name g_Kv3;
extern const Name g_L;
extern const Name g_Na;
extern const Name g_NaL;
extern const Name g_NMDA;
extern const Name g_pd;
extern const Name g_peak_AMPA;
extern const Name g_peak_GABA_A;
extern const Name g_peak_GABA_B;
extern const Name g_peak_h;
extern const Name g_peak_KNa;
extern const Name g_peak_NaP;
extern const Name g_peak_NMDA;
extern const Name g_peak_T;
extern const Name g_rr;
extern const Name g_sfa;
extern const Name g_sp;
extern const Name GABA_A;
extern const Name GABA_B;
<<<<<<< HEAD
extern const Name gamma_shape;
extern const Name gaussian;
extern const Name global_id;
extern const Name grng;
extern const Name grng_seed;
extern const Name growth_curve;
extern const Name growth_factor_buffer_spike_data;
extern const Name growth_factor_buffer_target_data;
extern const Name growth_rate;
extern const Name gsl_error_tol;
=======
extern const Name gain;
extern const Name gamma;         //!< Specific to mirollo_strogatz_ps
extern const Name gamma_shape;   //!< Specific to ppd_sup_generator and
                                 //!< gamma_sup_generator
extern const Name gaussian;      //!< Parameter for MSP growth curves
extern const Name global_id;     //!< Node parameter
extern const Name grng;          //!< Used in rng_manager
extern const Name grng_seed;     //!< Seed
extern const Name growth_curve;  //!< Growth curve for MSP dynamics
extern const Name growth_factor_buffer_spike_data;  //<! Used in MPIManager
extern const Name growth_factor_buffer_target_data;  //<! Used in MPIManager
extern const Name growth_rate;   //!< Parameter of the growth curve for MSP
                                 //!< dynamics
extern const Name gsl_error_tol; //!< GSL integrator tolerance
>>>>>>> 426f17e2

extern const Name h;
extern const Name has_connections;
extern const Name has_delay;
extern const Name histogram;
extern const Name histogram_correction;
extern const Name HMIN;

extern const Name I;
extern const Name I_ahp;
extern const Name I_e;
extern const Name I_h;
extern const Name I_KNa;
extern const Name I_NaP;
extern const Name I_stc;
extern const Name I_syn;
extern const Name I_syn_ex;
extern const Name I_syn_in;
extern const Name I_T;
extern const Name in_spikes;
extern const Name Inact_n;
extern const Name Inact_p;
extern const Name indegree;
extern const Name index_map;
extern const Name individual_spike_trains;
extern const Name init_flag;
extern const Name instant_unblock_NMDA;
extern const Name instantiations;
extern const Name Interpol_Order;
extern const Name interval;
extern const Name is_refractory;

extern const Name keep_source_table;
extern const Name Kplus;
extern const Name Kplus_triplet;

extern const Name label;
extern const Name lambda;
extern const Name lambda_0;
extern const Name len_kernel;
extern const Name linear;
extern const Name linear_summation;
extern const Name local;
extern const Name local_id;
extern const Name local_num_threads;
extern const Name local_spike_counter;
extern const Name lookuptable_0;
extern const Name lookuptable_1;
extern const Name lookuptable_2;

extern const Name make_symmetric;
extern const Name max_buffer_size_spike_data;
extern const Name max_buffer_size_target_data;
extern const Name max_delay;
extern const Name MAXERR;
extern const Name mean;
extern const Name memory;
extern const Name message_times;
extern const Name messages;
extern const Name min_delay;
extern const Name model;
extern const Name mother_rng;
extern const Name mother_seed;
extern const Name ms_per_tic;
extern const Name mu;
extern const Name mu_minus;
extern const Name mu_plus;
extern const Name multapses;
extern const Name mult_coupling;
extern const Name music_channel;

extern const Name n;
extern const Name N;
extern const Name N_channels;
extern const Name n_events;
extern const Name n_messages;
extern const Name n_proc;
extern const Name n_receptors;
extern const Name n_synapses;
extern const Name network_size;
extern const Name neuron;
extern const Name next_readout_time;
extern const Name NMDA;
<<<<<<< HEAD
extern const Name no_synapses;
extern const Name node_uses_wfr;
extern const Name noise;
extern const Name noisy_rate;
extern const Name num_connections;
extern const Name num_processes;
extern const Name number_of_children;

extern const Name off_grid_spiking;
extern const Name offset;
extern const Name offsets;
extern const Name omega;
extern const Name order;
extern const Name origin;
extern const Name other;
extern const Name outdegree;
extern const Name overwrite_files;

extern const Name p;
extern const Name P;
extern const Name p_copy;
extern const Name p_transmit;
extern const Name parent;
extern const Name phase;
extern const Name port;
extern const Name port_name;
extern const Name port_width;
extern const Name ports;
extern const Name post_synaptic_element;
extern const Name pre_synaptic_element;
extern const Name precise_times;
extern const Name precision;
extern const Name print_time;
extern const Name proximal_curr;
extern const Name proximal_exc;
extern const Name proximal_inh;
extern const Name psi;
extern const Name published;
extern const Name pulse_times;
=======
extern const Name node_uses_wfr;      //!< Node parameter
extern const Name noise;              //!< Specific to iaf_chs_2008 neuron
                                      //!< and rate models
extern const Name noisy_rate;         //!< Specific to rate models
extern const Name no_synapses;        //!< Used by stdp_connection_facetshw_hom
extern const Name num_dcn;
extern const Name num_connections;    //!< In ConnBuilder
extern const Name num_processes;      //!< Number of processes
extern const Name number_of_children; //!< Used by Subnet
>>>>>>> 426f17e2

extern const Name q_rr;
extern const Name q_sfa;
extern const Name q_stc;

<<<<<<< HEAD
extern const Name rate;
extern const Name rate_times;
extern const Name rate_values;
extern const Name readout_cycle_duration;
extern const Name receptor_type;
extern const Name receptor_types;
extern const Name receptors;
extern const Name record_from;
extern const Name record_to;
extern const Name recordables;
extern const Name recorder;
extern const Name rectify_output;
extern const Name refractory_input;
extern const Name registered;
extern const Name relative_amplitude;
extern const Name requires_symmetric;
extern const Name reset_pattern;
extern const Name resolution;
extern const Name rho_0;
extern const Name rng_seeds;
extern const Name rport;
extern const Name rports;
extern const Name rule;
=======
extern const Name P; //!< specific to Hill & Tononi 2005
extern const Name p; //!< current release probability  (Tsodyks2_connection)
extern const Name p_copy;                //!< Specific to mip_generator
extern const Name p_transmit;            //!< Specific to bernoulli_synapse
extern const Name parent;                //!< Node parameter
extern const Name phase;                 //!< Signal phase in degrees
extern const Name phi;                   //!< Specific to mirollo_strogatz_ps
extern const Name phi_th;                //!< Specific to mirollo_strogatz_ps
extern const Name port;                  //!< Connection parameters
extern const Name ports;                 //!< Recorder parameter
extern const Name port_name;             //!< Parameters for MUSIC devices
extern const Name positive;
extern const Name port_width;            //!< Parameters for MUSIC devices
extern const Name post_synaptic_element; //!< Post synaptic elements
extern const Name potentials;            //!< Recorder parameter
extern const Name pre_synaptic_element;  //!< Pre synaptic elements
extern const Name precise_times;         //!< Recorder parameter
extern const Name precision;             //!< Recorder parameter
extern const Name protocol;
extern const Name print_time;            //!< Simulation-related
extern const Name proximal_curr;         //!< Used by iaf_cond_alpha_mc
extern const Name proximal_exc;          //!< Used by iaf_cond_alpha_mc
extern const Name proximal_inh;          //!< Used by iaf_cond_alpha_mc
extern const Name PSC_adapt_step;     //!< PSC increment (current homeostasis)
extern const Name PSC_Unit_amplitude; //!< Scaling of PSC (current homeostasis)
extern const Name psi;         //!< Width parameter for sigmoid growth curve
extern const Name published;   //!< Parameters for MUSIC devices
extern const Name pulse_times; //!< used in pulsepacket:generator
>>>>>>> 426f17e2

extern const Name S;
extern const Name S_act_NMDA;
extern const Name scientific;
extern const Name screen;
extern const Name sdev;
extern const Name senders;
extern const Name shift_now_spikes;
extern const Name sigma;
extern const Name sigmoid;
extern const Name size_of;
extern const Name soma_curr;
extern const Name soma_exc;
extern const Name soma_inh;
extern const Name sort_connections_by_source;
extern const Name source;
extern const Name spike;
extern const Name spike_multiplicities;
extern const Name spike_times;
extern const Name spike_weights;
extern const Name start;
extern const Name std;
extern const Name std_mod;
extern const Name stimulator;
extern const Name stop;
extern const Name structural_plasticity_synapses;
extern const Name structural_plasticity_update_interval;
extern const Name structure;
extern const Name supports_precise_spikes;
extern const Name synapse_id;
extern const Name synapse_label;
extern const Name synapse_model;
extern const Name synapse_modelid;
extern const Name synapses_per_driver;
extern const Name synaptic_elements;
extern const Name synaptic_elements_param;

extern const Name t_lag;
extern const Name T_max;
extern const Name T_min;
extern const Name t_origin;
extern const Name t_ref;
extern const Name t_ref_abs;
extern const Name t_ref_remaining;
extern const Name t_ref_tot;
extern const Name t_spike;
extern const Name target;
extern const Name target_thread;
extern const Name targets;
extern const Name tau;
extern const Name tau_1;
extern const Name tau_2;
extern const Name tau_ahp;
extern const Name tau_c;
extern const Name tau_Ca;
extern const Name tau_D_KNa;
extern const Name tau_decay;
extern const Name tau_decay_AMPA;
extern const Name tau_decay_GABA_A;
extern const Name tau_decay_GABA_B;
extern const Name tau_decay_NMDA;
extern const Name tau_epsp;
extern const Name tau_eta;
extern const Name tau_fac;
extern const Name tau_m;
extern const Name tau_max;
extern const Name tau_Mg_fast_NMDA;
extern const Name tau_Mg_slow_NMDA;
extern const Name tau_minus;
extern const Name tau_minus_stdp;
extern const Name tau_minus_triplet;
extern const Name tau_n;
extern const Name tau_P;
extern const Name tau_plus;
extern const Name tau_plus_triplet;
extern const Name tau_psc;
extern const Name tau_rec;
extern const Name tau_reset;
extern const Name tau_rise;
extern const Name tau_rise_AMPA;
extern const Name tau_rise_GABA_A;
extern const Name tau_rise_GABA_B;
extern const Name tau_rise_NMDA;
extern const Name tau_rr;
extern const Name tau_sfa;
extern const Name tau_spike;
extern const Name tau_stc;
extern const Name tau_syn;
extern const Name tau_syn_ex;
extern const Name tau_syn_in;
extern const Name tau_theta;
extern const Name tau_v;
extern const Name tau_vacant;
extern const Name tau_w;
extern const Name theta;
extern const Name theta_eq;
extern const Name theta_ex;
extern const Name theta_in;
extern const Name thread;
extern const Name thread_local_id;
extern const Name tics_per_ms;
extern const Name tics_per_step;
extern const Name time;
extern const Name time_collocate;
extern const Name time_communicate;
extern const Name time_in_steps;
extern const Name times;
extern const Name to_accumulator;
extern const Name to_do;
extern const Name to_file;
extern const Name to_memory;
extern const Name to_screen;
extern const Name total_num_virtual_procs;
extern const Name Tstart;
extern const Name Tstop;
extern const Name type_id;

extern const Name u;
extern const Name U;
extern const Name U_m;
extern const Name update;
extern const Name update_node;
extern const Name use_gid_in_filename;
extern const Name use_wfr;

<<<<<<< HEAD
extern const Name V_act_NMDA;
extern const Name V_epsp;
extern const Name V_m;
extern const Name V_min;
extern const Name V_noise;
extern const Name V_peak;
extern const Name V_reset;
extern const Name V_T;
extern const Name V_T_star;
extern const Name V_th;
extern const Name V_th_alpha_1;
extern const Name V_th_alpha_2;
extern const Name V_th_v;
extern const Name val_eta;
extern const Name voltage_clamp;
extern const Name vp;
extern const Name vt;
=======
extern const Name t_lag;     //!< Lag within a time slice
extern const Name T_min;     //!< Minimum time
extern const Name T_max;     //!< Maximum time
extern const Name t_origin;  //!< Origin of a time-slice
extern const Name t_ref;     //!< Refractory period
extern const Name t_ref_abs; //!< Absolute refractory period, iaf_tum_2000
extern const Name
  t_ref_remaining;           //!< Time remaining till end of refractory state
extern const Name t_ref_tot; //!< Total refractory period, iaf_tum_2000
extern const Name t_spike;   //!< Time of last spike
extern const Name target;    //!< Connection parameters
extern const Name target_thread; //!< Connection parameters
extern const Name targets;       //!< Connection parameters
extern const Name tau;           //!< Used by stdp_connection_facetshw_hom
                                 //!< and rate models
extern const Name tau_1;     //!< Specific to Kobayashi, Tsubo, Shinomoto 2009
extern const Name tau_2;     //!< Specific to Kobayashi, Tsubo, Shinomoto 2009
extern const Name tau_ahp;   //!< Specific to iaf_chxk_2008 neuron
extern const Name tau_Ca;    //!< Rate of loss of calcium concentration
extern const Name tau_c;     //!< Used by stdp_dopa_connection
extern const Name tau_D_KNa; //!< specific to Hill & Tononi 2005
extern const Name tau_decay; //!< Synapse decay constant (beta fct decay)
extern const Name tau_decay_AMPA;   //!< specific to Hill & Tononi 2005
extern const Name tau_decay_GABA_A; //!< specific to Hill & Tononi 2005
extern const Name tau_decay_GABA_B; //!< specific to Hill & Tononi 2005
extern const Name tau_decay_NMDA;   //!< specific to Hill & Tononi 2005
extern const Name tau_epsp;         //!< Specific to iaf_chs_2008 neuron
extern const Name tau_eta; //!< Specific to population point process model
                           //!< (pp_pop_psc_delta)
extern const Name
  tau_fac; //!< facilitation time constant (ms) (Tsodyks2_connection)
extern const Name
  tau_lcm;               //!< Least common multiple of tau_m, tau_ex and tau_in
                         //!< (precise timing neurons (Brette 2007))
extern const Name tau_m; //!< Membrane time constant
extern const Name
  tau_max; //!< Specific to correlation_and correlomatrix detector
extern const Name tau_Mg_fast_NMDA;  //!< specific to Hill & Tononi 2005
extern const Name tau_Mg_slow_NMDA;  //!< specific to Hill & Tononi 2005
extern const Name tau_minus;         //!< used for ArchivingNode
extern const Name tau_minus_stdp;    //!< Used by stdp_connection_facetshw_hom
extern const Name tau_minus_triplet; //!< used for ArchivingNode
extern const Name tau_n;             //!< Used by stdp_dopa_connection
extern const Name tau_P;             //!< specific to Hill & Tononi 2005
extern const Name tau_plus;          //!< stdp_synapse parameter
extern const Name tau_plus_triplet;  //!< Used by stdp_connection_facetshw_hom
extern const Name tau_psc;           //!< Used by stdp_connection_facetshw_hom
extern const Name
  tau_rec; //!< time constant for recovery (ms) (Tsodyks2_connection)
extern const Name tau_reset;       //!< Specific to iaf_chs_2008 neuron
extern const Name tau_rise;        //!< Synapse rise constant (beta fct rise)
extern const Name tau_rise_AMPA;   //!< specific to Hill & Tononi 2005
extern const Name tau_rise_GABA_A; //!< specific to Hill & Tononi 2005
extern const Name tau_rise_GABA_B; //!< specific to Hill & Tononi 2005
extern const Name tau_rise_NMDA;   //!< specific to Hill & Tononi 2005
extern const Name tau_rr;          //!< Other adaptation
extern const Name tau_sfa;         //!< Other adaptation
extern const Name tau_spike;       //!< Specific to Hill-Tononi (2005)
extern const Name tau_stc;         //!< Specific to gif models
extern const Name tau_syn;         //!< Synapse time constant
extern const Name tau_syn_ex;      //!< Excitatory synaptic time constant
extern const Name tau_syn_in;      //!< Inhibitory synaptic time constant
extern const Name tau_theta;       //!< Specific to Hill-Tononi (2005)
extern const Name tau_v;           //!< Specific to amat2_*
extern const Name tau_vacant;      //!< Parameter for MSP dynamics
extern const Name tau_w; //!< Specific to Brette & Gerstner 2005 (aeif_cond-*)
extern const Name Tduration;
extern const Name theta; //!< Did not compile without (theta neuron problem)
extern const Name theta_eq; //!< specific to Hill & Tononi 2005
extern const Name theta_ex; //!< specific to rate neurons (offset excitatory
// multiplicative coupling)
extern const Name theta_in; //!< specific to rate neurons (offset inhibitory
// multiplicative coupling)
extern const Name thread;                  //!< Node parameter
extern const Name thread_local_id;         //!< Thead-local ID of node,
                                           //!< see Kunkel et al 2014, Sec 3.3.2
extern const Name tics_per_ms;             //!< Simulation-related
extern const Name tics_per_step;           //!< Simulation-related
extern const Name time_in_steps;           //!< Recorder parameter
extern const Name time;                    //!< Simulation-related
extern const Name time_collocate;          //!< Used by event_delivery_manager
extern const Name time_communicate;        //!< Used by event_delivery_manager
extern const Name times;                   //!< Recorder parameter
extern const Name to_accumulator;          //!< Recorder parameter
extern const Name to_do;                   //!< Simulation-related
extern const Name to_file;                 //!< Recorder parameter
extern const Name to_memory;               //!< Recorder parameter
extern const Name to_screen;               //!< Recorder parameter
extern const Name total_num_virtual_procs; //!< Total number virtual processes
extern const Name Tstart;                  //!< Specific to correlation and
                                           //!< correlomatrix detector
extern const Name Tstop; //!< Specific to correlation and correlomatrix detector
extern const Name type_id; //!< model paramater
>>>>>>> 426f17e2

extern const Name w;
extern const Name weight;
extern const Name weight_per_lut_entry;
extern const Name weight_recorder;
extern const Name weighted_spikes_ex;
extern const Name weighted_spikes_in;
extern const Name weights;
extern const Name wfr_comm_interval;
extern const Name wfr_interpolation_order;
extern const Name wfr_max_iterations;
extern const Name wfr_tol;
extern const Name with_reset;
extern const Name withgid;
extern const Name withport;
extern const Name withrport;
extern const Name withtargetgid;
extern const Name withtime;
extern const Name withweight;
extern const Name Wmax;
extern const Name Wmin;

extern const Name x;

extern const Name y1;
extern const Name y2;
extern const Name y;
extern const Name y_0;
extern const Name y_1;

extern const Name z;
extern const Name z_connected;

} // namespace names

} // namespace nest

#endif /* #ifndef NEST_NAMES_H */<|MERGE_RESOLUTION|>--- conflicted
+++ resolved
@@ -168,32 +168,15 @@
 extern const Name events;
 extern const Name ex_spikes;
 
-<<<<<<< HEAD
 extern const Name fbuffer_size;
 extern const Name file;
 extern const Name file_extension;
 extern const Name filenames;
+extern const Name first_dcn;
 extern const Name flush_after_simulate;
 extern const Name flush_records;
 extern const Name frequency;
 extern const Name frozen;
-=======
-extern const Name F_lower;
-extern const Name F_mean;
-extern const Name F_std;
-extern const Name F_upper;
-extern const Name fbuffer_size;   //!< Recorder parameter
-extern const Name file;           //!< Recorder parameter
-extern const Name file_extension; //!< Recorder parameter
-extern const Name filename;       //!< Recorder parameter
-extern const Name first_dcn;
-extern const Name
-  filenames; //!< Recorder parameter---keep, will disappear with NESTIO
-extern const Name flush_after_simulate; //!< Recorder parameter
-extern const Name flush_records;        //!< Recorder parameter
-extern const Name frequency;            //!< Signal modulation frequency
-extern const Name frozen;               //!< Node parameter
->>>>>>> 426f17e2
 
 extern const Name g;
 extern const Name g_ahp;
@@ -224,7 +207,7 @@
 extern const Name g_sp;
 extern const Name GABA_A;
 extern const Name GABA_B;
-<<<<<<< HEAD
+extern const Name gain;
 extern const Name gamma_shape;
 extern const Name gaussian;
 extern const Name global_id;
@@ -235,22 +218,6 @@
 extern const Name growth_factor_buffer_target_data;
 extern const Name growth_rate;
 extern const Name gsl_error_tol;
-=======
-extern const Name gain;
-extern const Name gamma;         //!< Specific to mirollo_strogatz_ps
-extern const Name gamma_shape;   //!< Specific to ppd_sup_generator and
-                                 //!< gamma_sup_generator
-extern const Name gaussian;      //!< Parameter for MSP growth curves
-extern const Name global_id;     //!< Node parameter
-extern const Name grng;          //!< Used in rng_manager
-extern const Name grng_seed;     //!< Seed
-extern const Name growth_curve;  //!< Growth curve for MSP dynamics
-extern const Name growth_factor_buffer_spike_data;  //<! Used in MPIManager
-extern const Name growth_factor_buffer_target_data;  //<! Used in MPIManager
-extern const Name growth_rate;   //!< Parameter of the growth curve for MSP
-                                 //!< dynamics
-extern const Name gsl_error_tol; //!< GSL integrator tolerance
->>>>>>> 426f17e2
 
 extern const Name h;
 extern const Name has_connections;
@@ -334,12 +301,12 @@
 extern const Name neuron;
 extern const Name next_readout_time;
 extern const Name NMDA;
-<<<<<<< HEAD
 extern const Name no_synapses;
 extern const Name node_uses_wfr;
 extern const Name noise;
 extern const Name noisy_rate;
 extern const Name num_connections;
+extern const Name num_dcn;
 extern const Name num_processes;
 extern const Name number_of_children;
 
@@ -363,34 +330,24 @@
 extern const Name port_name;
 extern const Name port_width;
 extern const Name ports;
+extern const Name positive;
 extern const Name post_synaptic_element;
 extern const Name pre_synaptic_element;
 extern const Name precise_times;
 extern const Name precision;
 extern const Name print_time;
+extern const Name protocol;
 extern const Name proximal_curr;
 extern const Name proximal_exc;
 extern const Name proximal_inh;
 extern const Name psi;
 extern const Name published;
 extern const Name pulse_times;
-=======
-extern const Name node_uses_wfr;      //!< Node parameter
-extern const Name noise;              //!< Specific to iaf_chs_2008 neuron
-                                      //!< and rate models
-extern const Name noisy_rate;         //!< Specific to rate models
-extern const Name no_synapses;        //!< Used by stdp_connection_facetshw_hom
-extern const Name num_dcn;
-extern const Name num_connections;    //!< In ConnBuilder
-extern const Name num_processes;      //!< Number of processes
-extern const Name number_of_children; //!< Used by Subnet
->>>>>>> 426f17e2
-
+  
 extern const Name q_rr;
 extern const Name q_sfa;
 extern const Name q_stc;
 
-<<<<<<< HEAD
 extern const Name rate;
 extern const Name rate_times;
 extern const Name rate_values;
@@ -414,36 +371,6 @@
 extern const Name rport;
 extern const Name rports;
 extern const Name rule;
-=======
-extern const Name P; //!< specific to Hill & Tononi 2005
-extern const Name p; //!< current release probability  (Tsodyks2_connection)
-extern const Name p_copy;                //!< Specific to mip_generator
-extern const Name p_transmit;            //!< Specific to bernoulli_synapse
-extern const Name parent;                //!< Node parameter
-extern const Name phase;                 //!< Signal phase in degrees
-extern const Name phi;                   //!< Specific to mirollo_strogatz_ps
-extern const Name phi_th;                //!< Specific to mirollo_strogatz_ps
-extern const Name port;                  //!< Connection parameters
-extern const Name ports;                 //!< Recorder parameter
-extern const Name port_name;             //!< Parameters for MUSIC devices
-extern const Name positive;
-extern const Name port_width;            //!< Parameters for MUSIC devices
-extern const Name post_synaptic_element; //!< Post synaptic elements
-extern const Name potentials;            //!< Recorder parameter
-extern const Name pre_synaptic_element;  //!< Pre synaptic elements
-extern const Name precise_times;         //!< Recorder parameter
-extern const Name precision;             //!< Recorder parameter
-extern const Name protocol;
-extern const Name print_time;            //!< Simulation-related
-extern const Name proximal_curr;         //!< Used by iaf_cond_alpha_mc
-extern const Name proximal_exc;          //!< Used by iaf_cond_alpha_mc
-extern const Name proximal_inh;          //!< Used by iaf_cond_alpha_mc
-extern const Name PSC_adapt_step;     //!< PSC increment (current homeostasis)
-extern const Name PSC_Unit_amplitude; //!< Scaling of PSC (current homeostasis)
-extern const Name psi;         //!< Width parameter for sigmoid growth curve
-extern const Name published;   //!< Parameters for MUSIC devices
-extern const Name pulse_times; //!< used in pulsepacket:generator
->>>>>>> 426f17e2
 
 extern const Name S;
 extern const Name S_act_NMDA;
@@ -569,7 +496,6 @@
 extern const Name use_gid_in_filename;
 extern const Name use_wfr;
 
-<<<<<<< HEAD
 extern const Name V_act_NMDA;
 extern const Name V_epsp;
 extern const Name V_m;
@@ -587,101 +513,6 @@
 extern const Name voltage_clamp;
 extern const Name vp;
 extern const Name vt;
-=======
-extern const Name t_lag;     //!< Lag within a time slice
-extern const Name T_min;     //!< Minimum time
-extern const Name T_max;     //!< Maximum time
-extern const Name t_origin;  //!< Origin of a time-slice
-extern const Name t_ref;     //!< Refractory period
-extern const Name t_ref_abs; //!< Absolute refractory period, iaf_tum_2000
-extern const Name
-  t_ref_remaining;           //!< Time remaining till end of refractory state
-extern const Name t_ref_tot; //!< Total refractory period, iaf_tum_2000
-extern const Name t_spike;   //!< Time of last spike
-extern const Name target;    //!< Connection parameters
-extern const Name target_thread; //!< Connection parameters
-extern const Name targets;       //!< Connection parameters
-extern const Name tau;           //!< Used by stdp_connection_facetshw_hom
-                                 //!< and rate models
-extern const Name tau_1;     //!< Specific to Kobayashi, Tsubo, Shinomoto 2009
-extern const Name tau_2;     //!< Specific to Kobayashi, Tsubo, Shinomoto 2009
-extern const Name tau_ahp;   //!< Specific to iaf_chxk_2008 neuron
-extern const Name tau_Ca;    //!< Rate of loss of calcium concentration
-extern const Name tau_c;     //!< Used by stdp_dopa_connection
-extern const Name tau_D_KNa; //!< specific to Hill & Tononi 2005
-extern const Name tau_decay; //!< Synapse decay constant (beta fct decay)
-extern const Name tau_decay_AMPA;   //!< specific to Hill & Tononi 2005
-extern const Name tau_decay_GABA_A; //!< specific to Hill & Tononi 2005
-extern const Name tau_decay_GABA_B; //!< specific to Hill & Tononi 2005
-extern const Name tau_decay_NMDA;   //!< specific to Hill & Tononi 2005
-extern const Name tau_epsp;         //!< Specific to iaf_chs_2008 neuron
-extern const Name tau_eta; //!< Specific to population point process model
-                           //!< (pp_pop_psc_delta)
-extern const Name
-  tau_fac; //!< facilitation time constant (ms) (Tsodyks2_connection)
-extern const Name
-  tau_lcm;               //!< Least common multiple of tau_m, tau_ex and tau_in
-                         //!< (precise timing neurons (Brette 2007))
-extern const Name tau_m; //!< Membrane time constant
-extern const Name
-  tau_max; //!< Specific to correlation_and correlomatrix detector
-extern const Name tau_Mg_fast_NMDA;  //!< specific to Hill & Tononi 2005
-extern const Name tau_Mg_slow_NMDA;  //!< specific to Hill & Tononi 2005
-extern const Name tau_minus;         //!< used for ArchivingNode
-extern const Name tau_minus_stdp;    //!< Used by stdp_connection_facetshw_hom
-extern const Name tau_minus_triplet; //!< used for ArchivingNode
-extern const Name tau_n;             //!< Used by stdp_dopa_connection
-extern const Name tau_P;             //!< specific to Hill & Tononi 2005
-extern const Name tau_plus;          //!< stdp_synapse parameter
-extern const Name tau_plus_triplet;  //!< Used by stdp_connection_facetshw_hom
-extern const Name tau_psc;           //!< Used by stdp_connection_facetshw_hom
-extern const Name
-  tau_rec; //!< time constant for recovery (ms) (Tsodyks2_connection)
-extern const Name tau_reset;       //!< Specific to iaf_chs_2008 neuron
-extern const Name tau_rise;        //!< Synapse rise constant (beta fct rise)
-extern const Name tau_rise_AMPA;   //!< specific to Hill & Tononi 2005
-extern const Name tau_rise_GABA_A; //!< specific to Hill & Tononi 2005
-extern const Name tau_rise_GABA_B; //!< specific to Hill & Tononi 2005
-extern const Name tau_rise_NMDA;   //!< specific to Hill & Tononi 2005
-extern const Name tau_rr;          //!< Other adaptation
-extern const Name tau_sfa;         //!< Other adaptation
-extern const Name tau_spike;       //!< Specific to Hill-Tononi (2005)
-extern const Name tau_stc;         //!< Specific to gif models
-extern const Name tau_syn;         //!< Synapse time constant
-extern const Name tau_syn_ex;      //!< Excitatory synaptic time constant
-extern const Name tau_syn_in;      //!< Inhibitory synaptic time constant
-extern const Name tau_theta;       //!< Specific to Hill-Tononi (2005)
-extern const Name tau_v;           //!< Specific to amat2_*
-extern const Name tau_vacant;      //!< Parameter for MSP dynamics
-extern const Name tau_w; //!< Specific to Brette & Gerstner 2005 (aeif_cond-*)
-extern const Name Tduration;
-extern const Name theta; //!< Did not compile without (theta neuron problem)
-extern const Name theta_eq; //!< specific to Hill & Tononi 2005
-extern const Name theta_ex; //!< specific to rate neurons (offset excitatory
-// multiplicative coupling)
-extern const Name theta_in; //!< specific to rate neurons (offset inhibitory
-// multiplicative coupling)
-extern const Name thread;                  //!< Node parameter
-extern const Name thread_local_id;         //!< Thead-local ID of node,
-                                           //!< see Kunkel et al 2014, Sec 3.3.2
-extern const Name tics_per_ms;             //!< Simulation-related
-extern const Name tics_per_step;           //!< Simulation-related
-extern const Name time_in_steps;           //!< Recorder parameter
-extern const Name time;                    //!< Simulation-related
-extern const Name time_collocate;          //!< Used by event_delivery_manager
-extern const Name time_communicate;        //!< Used by event_delivery_manager
-extern const Name times;                   //!< Recorder parameter
-extern const Name to_accumulator;          //!< Recorder parameter
-extern const Name to_do;                   //!< Simulation-related
-extern const Name to_file;                 //!< Recorder parameter
-extern const Name to_memory;               //!< Recorder parameter
-extern const Name to_screen;               //!< Recorder parameter
-extern const Name total_num_virtual_procs; //!< Total number virtual processes
-extern const Name Tstart;                  //!< Specific to correlation and
-                                           //!< correlomatrix detector
-extern const Name Tstop; //!< Specific to correlation and correlomatrix detector
-extern const Name type_id; //!< model paramater
->>>>>>> 426f17e2
 
 extern const Name w;
 extern const Name weight;
