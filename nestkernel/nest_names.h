--- conflicted
+++ resolved
@@ -86,13 +86,8 @@
 extern const Name D_mean;
 extern const Name D_std;
 extern const Name D_upper;
-<<<<<<< HEAD
-extern const Name dc; //!< Specific to sinusoidally modulated generators
-extern const Name dead_time; //!< Specific to ppd_sup_generator and gamma_sup_generator
-=======
 extern const Name
   dead_time; //!< Specific to ppd_sup_generator and gamma_sup_generator
->>>>>>> e813ef37
 extern const Name dead_time_random; //!< Random dead time or fixed dead time
                                     //!< (stochastic neuron pp_psc_delta)
 extern const Name dead_time_shape;  //!< Shape parameter of the dead time
@@ -113,17 +108,10 @@
 extern const Name dI_syn_in; //!< Derivative of the inhibitory synaptic current
 extern const Name distribution; //!< Connectivity-related
 extern const Name dt;           //!< Miscellaneous parameters
-<<<<<<< HEAD
-extern const Name  dU; 			//!< Unit increment of the utilization for a facilitating synapse [0...1]
-								//!< (Tsodyks2_connection)
-extern const Name dUs; 			//!< Unit increment of the utilization for a facilitating synapse [0...1]
-								//!< (property arrays)
-=======
 extern const Name
   dU; //!< Unit increment of the utilization for a facilitating synapse [0...1]
       //!< (Tsodyks2_connection)
 
->>>>>>> e813ef37
 extern const Name E_ahp;        //!< Specific to iaf_chxk_2008 neuron
 extern const Name E_ex;         //!< Excitatory reversal potential
 extern const Name E_in;         //!< Inhibitory reversal potential
@@ -155,33 +143,21 @@
 extern const Name F_mean;
 extern const Name F_std;
 extern const Name F_upper;
-<<<<<<< HEAD
-extern const Name fbuffer_size;         //!< Recorder parameter
-extern const Name file;                 //!< Recorder parameter
-extern const Name file_extension;       //!< Recorder parameter
-extern const Name filename;             //!< Recorder parameter
-extern const Name filenames;            //!< Recorder parameter
-extern const Name first_dcn;
-=======
+
 extern const Name fbuffer_size;   //!< Recorder parameter
 extern const Name file;           //!< Recorder parameter
 extern const Name file_extension; //!< Recorder parameter
 extern const Name filename;       //!< Recorder parameter
 extern const Name
   filenames; //!< Recorder parameter---keep, will disappear with NESTIO
->>>>>>> e813ef37
+extern const Name first_dcn;
+
 extern const Name flush_after_simulate; //!< Recorder parameter
 extern const Name flush_records;        //!< Recorder parameter
 extern const Name frequency;            //!< Signal modulation frequency
 extern const Name frozen;               //!< Node parameter
 
 extern const Name g;             //!< Conductance
-<<<<<<< HEAD
-extern const Name g_ahp;         //!< Specific to iaf_chxk_2008 neuron
-extern const Name g_ex;          //!< Excitatory conductance
-extern const Name g_in;          //!< inhibitory conductance
-extern const Name g_K;           //!< Potassium conductance
-=======
 extern const Name g_AMPA;        //!< specific to Hill & Tononi 2005
 extern const Name g_ahp;         //!< Specific to iaf_chxk_2008 neuron
 extern const Name g_ex;          //!< Excitatory conductance
@@ -190,18 +166,10 @@
 extern const Name g_in;          //!< inhibitory conductance
 extern const Name g_K;           //!< Potassium conductance
 extern const Name g_KL;          //!< specific to Hill & Tononi 2005
->>>>>>> e813ef37
 extern const Name g_Kv1;         //!< Kv1 Potassium conductance
 extern const Name g_Kv3;         //!< Kv3 Potassium conductance
 extern const Name g_L;           //!< Leak conductance
 extern const Name g_Na;          //!< Sodium conductance
-<<<<<<< HEAD
-extern const Name g_rr;          //!< Other adaptation
-extern const Name g_sfa;         //!< Other adaptation
-extern const Name gain;          //!< Gain for the closed loop neuron
-extern const Name gamma;         //!< Specific to mirollo_strogatz_ps
-extern const Name gamma_shape;   //!< Specific to ppd_sup_generator and gamma_sup_generator
-=======
 extern const Name g_NaL;         //!< specific to Hill & Tononi 2005
 extern const Name g_NMDA;        //!< specific to Hill & Tononi 2005
 extern const Name g_peak_AMPA;   //!< specific to Hill & Tononi 2005
@@ -219,7 +187,7 @@
 extern const Name gamma;         //!< Specific to mirollo_strogatz_ps
 extern const Name gamma_shape;   //!< Specific to ppd_sup_generator and
                                  //!< gamma_sup_generator
->>>>>>> e813ef37
+
 extern const Name gaussian;      //!< Parameter for MSP growth curves
 extern const Name global_id;     //!< Node parameter
 extern const Name growth_curve;  //!< Growth curve for MSP dynamics
@@ -236,28 +204,6 @@
 extern const Name HMIN; //!< Smallest integration step for adaptive stepsize
                         //!< (Brette & Gerstner 2005)
 
-<<<<<<< HEAD
-extern const Name I; //!< Specific to mirollo_strogatz_ps
-extern const Name I_adapt;              //!< Goal of current homeostasis (current homeostasis)
-extern const Name I_e;  //!< Input current
-extern const Name I_ex; //!< Excitatory synaptic input current
-extern const Name I_in; //!< Inhibitory synaptic input current
-extern const Name I_L;  //!< Leak current
-extern const Name I_std; //!< Standard deviation of current distribution (current homeostasis)
-extern const Name I_syn; //!< used for iaflossless_count_exp
-extern const Name I_syn_ex; //!< Total excitatory synaptic current (iaf_tum_2000)
-extern const Name I_syn_in;                //!< Total inhibitory synaptic current (iaf_tum_2000)
-extern const Name I_total; //!< Total current (current homeostasis)
-extern const Name in_spikes; //!< Number of arriving inhibitory spikes
-extern const Name Inact_n;   //!< Specific to Hodgkin Huxley models
-extern const Name Inact_p; //!< Specific to Hodgkin Huxley models with gap junctions
-extern const Name index_map;               //!< Parameters for MUSIC devices
-extern const Name individual_spike_trains; //!< Generator parameters
-extern const Name inh_conductance;         //!< Recorder parameter
-extern const Name input_currents_ex;       //!< Incoming excitatory currents
-extern const Name input_currents_in;       //!< Incoming inhibitory currents
-extern const Name Interpol_Order;           //!< Interpolation order (precise timing neurons)
-=======
 extern const Name I;        //!< Specific to mirollo_strogatz_ps
 extern const Name I_adapt;  //!< Goal of current homeostasis
                             //!< (current homeostasis)
@@ -290,7 +236,7 @@
 extern const Name instant_unblock_NMDA;    //!< specific to Hill-Tononi
 extern const Name
   Interpol_Order;           //!< Interpolation order (precise timing neurons)
->>>>>>> e813ef37
+
 extern const Name interval; //!< Recorder parameter
 extern const Name is_refractory; //!< Neuron is in refractory period (debugging)
 
@@ -298,18 +244,11 @@
 extern const Name lambda_0;   //!< Specific to gif models
 extern const Name len_kernel; //!< Specific to population point process model
                               //!< (pp_pop_psc_delta)
-<<<<<<< HEAD
-extern const Name lin_left_geq_V_th; //!< used for iaflossless_count_exp
-extern const Name lin_max_geq_V_th;  //!< used for iaflossless_count_exp
+
 extern const Name linear;            //!< Parameter for MSP growth curves
 extern const Name local;             //!< Node parameter
 extern const Name local_id;          //!< Node
 extern const Name LTP;				 //!< LTP Constant for heterosynaptic plasticity
-=======
-extern const Name linear;     //!< Parameter for MSP growth curves
-extern const Name local;      //!< Node parameter
-extern const Name local_id;   //!< Node
->>>>>>> e813ef37
 
 extern const Name make_symmetric; //!< Connectivity-related
 extern const Name max_delay;      //!< In ConnBuilder
@@ -324,20 +263,6 @@
 extern const Name multapses;     //!< Connectivity-related
 extern const Name music_channel; //!< Parameters for MUSIC devices
 
-<<<<<<< HEAD
-extern const Name n; //!< Number of synaptic release sites (int >=0) (Tsodyks2_connection)
-extern const Name N; //!< Specific to population point process model (pp_pop_psc_delta)
-extern const Name N_channels; //!< Specific to correlomatrix_detector
-extern const Name n_events;   //!< Recorder parameter
-extern const Name n_proc; //!< Number of component processes of ppd_sup_/gamma_sup_generator
-extern const Name n_receptors;         //!< number of receptor ports
-extern const Name needs_prelim_update; //!< Node parameter
-extern const Name neuron;              //!< Node type
-extern const Name node_uses_wfr;       //!< Node parameter
-extern const Name noise;               //!< Specific to iaf_chs_2008 neuron
-extern const Name ns; //!< Number of release sites (property arrays)
-extern const Name num_dcn;       //!< Number of Deep Cerebellar Nuclei (closed_loop_neuron)
-=======
 extern const Name n;          //!< Number of synaptic release sites (int >=0)
                               //!< (Tsodyks2_connection)
 extern const Name N;          //!< Specific to population point process model
@@ -353,7 +278,8 @@
 extern const Name node_uses_wfr;   //!< Node parameter
 extern const Name noise;           //!< Specific to iaf_chs_2008 neuron
 extern const Name num_connections; //!< In ConnBuilder
->>>>>>> e813ef37
+extern const Name num_dcn;       //!< Number of Deep Cerebellar Nuclei (closed_loop_neuron)
+
 
 extern const Name offset;    //!< Miscellaneous parameters
 extern const Name offsets;   //!< Recorder parameter
@@ -380,11 +306,8 @@
 extern const Name pre_synaptic_element;  //!< Pre synaptic elements
 extern const Name precise_times;         //!< Recorder parameter
 extern const Name precision;             //!< Recorder parameter
-<<<<<<< HEAD
 extern const Name protocol;
-extern const Name ps; //!< current release probability [0...1] (property arrays)
-=======
->>>>>>> e813ef37
+
 extern const Name PSC_adapt_step;     //!< PSC increment (current homeostasis)
 extern const Name PSC_Unit_amplitude; //!< Scaling of PSC (current homeostasis)
 extern const Name published;          //!< Parameters for MUSIC devices
@@ -393,16 +316,11 @@
 extern const Name q_sfa; //!< Other adaptation
 extern const Name q_stc; //!< Specific to gif models
 
-<<<<<<< HEAD
-extern const Name rate; //!< Specific to ppd_sup_generator and gamma_sup_generator
-extern const Name receptor_type;  //!< Connection parameters
-extern const Name receptor_types; //!< Connection parameters
-=======
+
 extern const Name
   rate; //!< Specific to ppd_sup_generator and gamma_sup_generator
 extern const Name receptor_type;  //!< Connection parameter
 extern const Name receptor_types; //!< Publishing available types
->>>>>>> e813ef37
 extern const Name record_from;    //!< Recorder parameter
 extern const Name record_to;      //!< Recorder parameter
 extern const Name recordables; //!< List of recordable state data (Device parameters)
@@ -410,13 +328,9 @@
 extern const Name refractory_input; //!< Spikes arriving during refractory period are counted
                     //!< (precise timing neurons)
 extern const Name registered; //!< Parameters for MUSIC devices
-<<<<<<< HEAD
-extern const Name relative_amplitude;    //!< Signal modulation amplitude relative to mean
-=======
 extern const Name
   relative_amplitude; //!< Signal modulation amplitude relative to mean
 extern const Name requires_symmetric; //!< Used in connector_model_impl
->>>>>>> e813ef37
 extern const Name rho_0; //!< Specific to population point process model
                          //!< (pp_pop_psc_delta)
 extern const Name rms;   //!< Root mean square
@@ -427,21 +341,7 @@
 extern const Name rule;   //!< Connectivity-related
 
 extern const Name S; //!< Binary state (output) of neuron (Ginzburg neuron)
-<<<<<<< HEAD
-extern const Name scientific; //!< Recorder parameter
-extern const Name screen;     //!< Recorder parameter
-extern const Name senders;    //!< Recorder parameter
-extern const Name size_of;    //!< Connection parameters
-extern const Name source;     //!< Connection parameters
-extern const Name spike; //!< true if the neuron spikes and false if not. (sli_neuron)
-extern const Name spike_times;                    //!< Recorder parameter
-extern const Name start;                          //!< Device parameters
-extern const Name state;                          //!< Node parameter
-extern const Name std;                            //!< Miscellaneous parameters
-extern const Name std_mod;                        //!< Miscellaneous parameters
-extern const Name stimulator;                     //!< Node type
-extern const Name stop;                           //!< Device parameters
-=======
+
 extern const Name S_act_NMDA;  //!< specific to Hill & Tononi 2005
 extern const Name scientific;  //!< Recorder parameter
 extern const Name screen;      //!< Recorder parameter
@@ -457,7 +357,7 @@
 extern const Name std_mod;     //!< Miscellaneous parameters
 extern const Name stimulator;  //!< Node type
 extern const Name stop;        //!< Device parameters
->>>>>>> e813ef37
+
 extern const Name structural_plasticity_synapses; //!< Synapses defined for
 // structural plasticity
 extern const Name structural_plasticity_update_interval; //!< Update interval
@@ -477,46 +377,17 @@
 extern const Name t_lag;     //!< Lag within a time slice
 extern const Name t_origin;  //!< Origin of a time-slice
 extern const Name t_ref;     //!< Refractory period
-<<<<<<< HEAD
-extern const Name t_ref_abs; //!< Absolute refractory period
-extern const Name t_ref_remaining;           //!< Time remaining till end of refractory state
-extern const Name t_ref_tot; //!< Total refractory period
-=======
+
 extern const Name t_ref_abs; //!< Absolute refractory period, iaf_tum_2000
 extern const Name
   t_ref_remaining;           //!< Time remaining till end of refractory state
 extern const Name t_ref_tot; //!< Total refractory period, iaf_tum_2000
->>>>>>> e813ef37
+
 extern const Name t_spike;   //!< Time of last spike
 extern const Name target;    //!< Connection parameters
 extern const Name target_thread; //!< Connection parameters
 extern const Name targets;       //!< Connection parameters
-<<<<<<< HEAD
-extern const Name tau_1;    //!< Specific to Kobayashi, Tsubo, Shinomoto 2009
-extern const Name tau_2;    //!< Specific to Kobayashi, Tsubo, Shinomoto 2009
-extern const Name tau_ahp;  //!< Specific to iaf_chxk_2008 neuron
-extern const Name tau_Ca;   //!< Rate of loss of calcium concentration
-extern const Name tau_epsp; //!< Specific to iaf_chs_2008 neuron
-extern const Name tau_fac;  //!< facilitation time constant (ms) (Tsodyks2_connection)
-extern const Name tau_facs; //!< facilitation time constant (ms) (property arrays)
-extern const Name tau_lcm;  //!< Least common multiple of tau_m, tau_ex and tau_in
-                         //!< (precise timing neurons (Brette 2007))
-extern const Name tau_m; //!< Membrane time constant
-extern const Name tau_max; //!< Specific to correlation_and correlomatrix detector
-extern const Name tau_minus;         //!< used for ArchivingNode
-extern const Name tau_minus_triplet; //!< used for ArchivingNode
-extern const Name tau_rec; //!< time constant for recovery (ms) (Tsodyks2_connection)
-extern const Name tau_recs; //!< time constant for recovery (ms) (property arrays)
-extern const Name tau_reset;  //!< Specific to iaf_chs_2008 neuron
-extern const Name tau_rr;     //!< Other adaptation
-extern const Name tau_sfa;    //!< Other adaptation
-extern const Name tau_stc;    //!< Specific to gif models
-extern const Name tau_syn;    //!< Synapse time constant
-extern const Name tau_syn_ex; //!< Excitatory synaptic time constant
-extern const Name tau_syn_in; //!< Inhibitory synaptic time constant
-extern const Name tau_v;      //!< Specific to amat2_*
-extern const Name tau_vacant; //!< Parameter for MSP dynamics
-=======
+
 extern const Name tau_1;     //!< Specific to Kobayashi, Tsubo, Shinomoto 2009
 extern const Name tau_2;     //!< Specific to Kobayashi, Tsubo, Shinomoto 2009
 extern const Name tau_ahp;   //!< Specific to iaf_chxk_2008 neuron
@@ -561,7 +432,6 @@
 extern const Name tau_theta;       //!< Specific to Hill-Tononi (2005)
 extern const Name tau_v;           //!< Specific to amat2_*
 extern const Name tau_vacant;      //!< Parameter for MSP dynamics
->>>>>>> e813ef37
 extern const Name tau_w; //!< Specific to Brette & Gerstner 2005 (aeif_cond-*)
 extern const Name theta; //!< Did not compile without (theta neuron problem)
 extern const Name theta_eq;        //!< specific to Hill & Tononi 2005
@@ -594,16 +464,6 @@
 extern const Name V_m;        //!< Membrane potential
 extern const Name V_min;   //!< Absolute lower value for the membrane potential
 extern const Name V_noise; //!< Specific to iaf_chs_2008 neuron
-<<<<<<< HEAD
-extern const Name V_peak; //!< Spike detection threshold (Brette & Gerstner 2005)
-extern const Name V_reset; //!< Reset potential
-extern const Name V_th;    //!< Threshold
-extern const Name V_th_alpha_1; //!< Specific to Kobayashi, Tsubo, Shinomoto 2009
-extern const Name V_th_alpha_2;           //!< Specific to Kobayashi, Tsubo, Shinomoto 2009
-extern const Name V_th_v; //!< Specific to amat2_*
-extern const Name vals_eta; //!< Specific to population point process model (pp_pop_psc_delta)
-extern const Name vp; //!< Node parameter
-=======
 extern const Name
   V_peak; //!< Spike detection threshold (Brette & Gerstner 2005)
 extern const Name V_reset;  //!< Reset potential
@@ -618,7 +478,7 @@
   val_eta; //!< Specific to population point process model (pp_pop_psc_delta)
 extern const Name voltage_clamp; //!< Enforce voltage clamp
 extern const Name vp;            //!< Node parameter
->>>>>>> e813ef37
+
 
 extern const Name w;      //!< Specific to Brette & Gerstner 2005 (aeif_cond-*)
 extern const Name weight; //!< Connection parameters
