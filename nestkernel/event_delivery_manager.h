--- conflicted
+++ resolved
@@ -197,7 +197,6 @@
    */
   void update_moduli();
 
-<<<<<<< HEAD
   /**
    * Initialize modulo table.
    *
@@ -205,10 +204,6 @@
    * check if that call should not come from elsewhere.
    */
   void init_moduli();
-=======
-private:
-  void init_moduli_();
->>>>>>> 8d52babe
 
 private:
 
