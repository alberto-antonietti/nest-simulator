--- conflicted
+++ resolved
@@ -765,28 +765,9 @@
     buffers_initialized_ = initialized;
   }
 
-<<<<<<< HEAD
   virtual void set_local_device_id( const index lsdid );
   virtual index get_local_device_id() const;
 
-private:
-  void set_lid_( index );      //!< Set local id, relative to the parent subnet
-  void set_parent_( Subnet* ); //!< Set pointer to parent subnet.
-  void set_gid_( index );      //!< Set global node id
-  void set_subnet_index_( index ); //!< Index into node array in subnet
-
-  /** Return a new dictionary datum .
-   *
-   * This function is called by get_status_base() and returns a new
-   * empty dictionary by default.  Some nodes may contain a
-   * permanent status dictionary which is then returned by
-   * get_status_dict_().
-   */
-  virtual DictionaryDatum get_status_dict_();
-
-protected:
-=======
->>>>>>> 1fd378f8
   /**
    * Return the number of thread siblings in SiblingContainer.
    *
