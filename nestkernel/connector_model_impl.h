--- conflicted
+++ resolved
@@ -27,8 +27,10 @@
 
 // Includes from libnestutil:
 #include "compose.hpp"
+#include "string_utils.h"
 
 // Includes from nestkernel:
+#include "connection_label.h"
 #include "connector_base.h"
 #include "delay_checker.h"
 #include "kernel_manager.h"
@@ -37,14 +39,6 @@
 
 // Includes from sli:
 #include "dictutils.h"
-<<<<<<< HEAD
-=======
-#include "network.h"
-#include "connector_model.h"
-#include "connector_base.h"
-#include "connection_label.h"
-#include "string_utils.h"
->>>>>>> 631be698
 
 
 template < typename T, typename C >
@@ -498,11 +492,7 @@
     }
   }
   assert( found );
-<<<<<<< HEAD
-
-  return conn;
-=======
-  num_connections_--;
+
   return conn;
 }
 
@@ -548,7 +538,6 @@
   synid = net.register_secondary_synapse_prototype( cm );
 
   ConnectionT::EventType::set_syn_id( synid );
->>>>>>> 631be698
 }
 } // namespace nest
 
