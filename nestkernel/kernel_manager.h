--- conflicted
+++ resolved
@@ -133,11 +133,7 @@
   IOManager io_manager;
   ConnectionBuilderManager connection_builder_manager;
   SimulationManager simulation_manager;
-<<<<<<< HEAD
-=======
   ModelManager model_manager;
-  ModelRangeManager modelrange_manager;
->>>>>>> cd95eaf0
   EventDeliveryManager event_delivery_manager;
   ModelRangeManager modelrange_manager;
   NodeManager node_manager;
