--- conflicted
+++ resolved
@@ -39,11 +39,8 @@
 const Name Act_h( "Act_h" );
 const Name Act_m( "Act_m" );
 const Name activity( "activity" );
-<<<<<<< HEAD
 const Name adaptive_spike_buffers( "adaptive_spike_buffers" );
 const Name adaptive_target_buffers( "adaptive_target_buffers" );
-=======
->>>>>>> 426f17e2
 const Name ahp_bug( "ahp_bug" );
 const Name allow_offgrid_spikes( "allow_offgrid_spikes" );
 const Name allow_offgrid_times( "allow_offgrid_times" );
@@ -312,10 +309,8 @@
 const Name port( "port" );
 const Name port_name( "port_name" );
 const Name port_width( "port_width" );
-<<<<<<< HEAD
-=======
+
 const Name positive( "positive" );
->>>>>>> 426f17e2
 const Name ports( "ports" );
 const Name post_synaptic_element( "post_synaptic_element" );
 const Name pre_synaptic_element( "pre_synaptic_element" );
@@ -325,10 +320,8 @@
 const Name proximal_curr( "proximal_curr" );
 const Name proximal_exc( "proximal_exc" );
 const Name proximal_inh( "proximal_inh" );
-<<<<<<< HEAD
-=======
+
 const Name protocol( "protocol" );
->>>>>>> 426f17e2
 const Name psi( "psi" );
 const Name published( "published" );
 const Name pulse_times( "pulse_times" );
