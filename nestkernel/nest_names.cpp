/*
 *  nest_names.cpp
 *
 *  This file is part of NEST.
 *
 *  Copyright (C) 2004 The NEST Initiative
 *
 *  NEST is free software: you can redistribute it and/or modify
 *  it under the terms of the GNU General Public License as published by
 *  the Free Software Foundation, either version 2 of the License, or
 *  (at your option) any later version.
 *
 *  NEST is distributed in the hope that it will be useful,
 *  but WITHOUT ANY WARRANTY; without even the implied warranty of
 *  MERCHANTABILITY or FITNESS FOR A PARTICULAR PURPOSE.  See the
 *  GNU General Public License for more details.
 *
 *  You should have received a copy of the GNU General Public License
 *  along with NEST.  If not, see <http://www.gnu.org/licenses/>.
 *
 */
#include "nest_names.h"

namespace nest
{
namespace names
{
const Name a( "a" );
const Name A_lower( "A_lower" );
const Name A_mean( "A_mean" );
const Name A_std( "A_std" );
const Name A_upper( "A_upper" );
const Name accumulator( "accumulator" );
const Name Act_h( "Act_h" );
const Name Act_m( "Act_m" );
const Name address( "address" );
const Name alpha_1( "alpha_1" );
const Name alpha_2( "alpha_2" );
const Name AMPA( "AMPA" );
const Name amplitude( "amplitude" );
const Name archiver_length( "archiver_length" );
const Name autapses( "autapses" );

const Name b( "b" );
const Name beta( "beta" );
const Name beta_Ca( "beta_Ca" );
const Name binary( "binary" );

const Name c( "c" );
const Name c_1( "c_1" );
const Name c_2( "c_2" );
const Name c_3( "c_3" );
const Name C_m( "C_m" );
const Name Ca( "Ca" );
const Name calibrate( "calibrate" );
const Name calibrate_node( "calibrate_node" );
const Name clear( "clear" );
const Name close_after_simulate( "close_after_simulate" );
const Name close_on_reset( "close_on_reset" );
const Name coeff_ex( "coeff_ex" );
const Name coeff_in( "coeff_in" );
const Name coeff_m( "coeff_m" );
const Name connection_count( "connection_count" );
const Name consistent_integration( "consistent_integration" );
const Name continuous( "continuous" );
const Name count_covariance( "count_covariance" );
const Name count_histogram( "count_histogram" );
const Name covariance( "covariance" );
const Name currents( "currents" );

const Name d( "d" );
const Name D_lower( "D_lower" );
const Name D_mean( "D_mean" );
const Name D_std( "D_std" );
const Name D_upper( "D_upper" );
const Name dead_time( "dead_time" );
const Name dead_time_random( "dead_time_random" );
const Name dead_time_shape( "dead_time_shape" );
const Name delay( "delay" );
const Name delays( "delays" );
const Name delta_P( "delta_P" );
const Name Delta_T( "Delta_T" );
const Name delta_tau( "delta_tau" );
const Name Delta_V( "Delta_V" );
const Name delta_u( "delta_u" );
const Name dg( "dg" );
const Name dg_ex( "dg_ex" );
const Name dg_in( "dg_in" );
const Name dI_syn_ex( "dI_syn_ex" );
const Name dI_syn_in( "dI_syn_in" );
const Name distribution( "distribution" );
const Name dt( "dt" );
const Name dU( "U" );

const Name E_ahp( "E_ahp" );
const Name E_ex( "E_ex" );
const Name E_in( "E_in" );
const Name E_K( "E_K" );
const Name E_L( "E_L" );
const Name E_Na( "E_Na" );
const Name equilibrate( "equilibrate" );
const Name E_rev( "E_rev" );
const Name E_rev_AMPA( "E_rev_AMPA" );
const Name E_rev_GABA_A( "E_rev_GABA_A" );
const Name E_rev_GABA_B( "E_rev_GABA_B" );
const Name E_rev_h( "E_rev_h" );
const Name E_rev_KNa( "E_rev_KNa" );
const Name E_rev_NaP( "E_rev_NaP" );
const Name E_rev_NMDA( "E_rev_NMDA" );
const Name E_rev_T( "E_rev_T" );

const Name E_rr( "E_rr" );
const Name E_sfa( "E_sfa" );
const Name element_type( "element_type" );
const Name epoch( "epoch" );
const Name eps( "eps" );
const Name error( "error" );
const Name eta( "eta" );
const Name events( "events" );
const Name ex_spikes( "ex_spikes" );

const Name F_lower( "F_lower" );
const Name F_mean( "F_mean" );
const Name F_std( "F_std" );
const Name F_upper( "F_upper" );
const Name fbuffer_size( "fbuffer_size" );
const Name file( "file" );
const Name file_extension( "file_extension" );
const Name filename( "filename" );
const Name filenames( "filenames" );
const Name first_dcn( "first_dcn" );
const Name flush_after_simulate( "flush_after_simulate" );
const Name flush_records( "flush_records" );
const Name frequency( "frequency" );
const Name frozen( "frozen" );

const Name g( "g" );
const Name g_ahp( "g_ahp" );
const Name g_AMPA( "g_AMPA" );
const Name g_ex( "g_ex" );
const Name g_GABA_A( "g_GABA_A" );
const Name g_GABA_B( "g_GABA_B" );
const Name g_in( "g_in" );
const Name g_K( "g_K" );
const Name g_KL( "g_KL" );
const Name g_Kv1( "g_Kv1" );
const Name g_Kv3( "g_Kv3" );
const Name g_L( "g_L" );
const Name g_Na( "g_Na" );
const Name g_NaL( "g_NaL" );
const Name g_NMDA( "g_NMDA" );
const Name g_peak_AMPA( "g_peak_AMPA" );
const Name g_peak_GABA_A( "g_peak_GABA_A" );
const Name g_peak_GABA_B( "g_peak_GABA_B" );
const Name g_peak_h( "g_peak_h" );
const Name g_peak_KNa( "g_peak_KNa" );
const Name g_peak_NaP( "g_peak_NaP" );
const Name g_peak_NMDA( "g_peak_NMDA" );
const Name g_peak_T( "g_peak_T" );
const Name g_rr( "g_rr" );
const Name g_sfa( "g_sfa" );
<<<<<<< HEAD
const Name gain( "gain" );
=======
const Name GABA_A( "GABA_A" );
const Name GABA_B( "GABA_B" );
>>>>>>> e813ef37
const Name gamma( "gamma" );
const Name gamma_shape( "gamma_shape" );
const Name gaussian( "gaussian" );
const Name global_id( "global_id" );
const Name growth_curve( "growth_curve" );
const Name growth_rate( "growth_rate" );
const Name gsl_error_tol( "gsl_error_tol" );

const Name h( "h" );
const Name has_connections( "has_connections" );
const Name has_delay( "has_delay" );
const Name histogram( "histogram" );
const Name histogram_correction( "histogram_correction" );
const Name HMIN( "HMIN" );

const Name I( "I" );
const Name I_adapt( "I_adapt" );
const Name I_e( "I_e" );
const Name I_ex( "I_ex" );
<<<<<<< HEAD
const Name I_in( "I_in" );
=======
const Name I_h( "I_h" );
const Name I_in( "I_in" );
const Name I_KNa( "I_KNa" );
>>>>>>> e813ef37
const Name I_L( "I_L" );
const Name I_NaP( "I_NaP" );
const Name I_stc( "I_stc" );
const Name I_std( "I_std" );
const Name I_syn( "I_syn" );
const Name I_syn_ex( "I_syn_ex" );
const Name I_syn_in( "I_syn_in" );
const Name I_T( "I_T" );
const Name I_total( "I_total" );
const Name in_spikes( "in_spikes" );
const Name Inact_n( "Inact_n" );
const Name Inact_p( "Inact_p" );
const Name indegree( "indegree" );
const Name index_map( "index_map" );
const Name individual_spike_trains( "individual_spike_trains" );
const Name inh_conductance( "inh_conductance" );
<<<<<<< HEAD
const Name input_currents_ex( "input_currents_ex" );
const Name input_currents_in( "input_currents_in" );
=======
const Name instant_unblock_NMDA( "instant_unblock_NMDA" );
>>>>>>> e813ef37
const Name Interpol_Order( "Interpol_Order" );
const Name interval( "interval" );
const Name is_refractory( "is_refractory" );

const Name label( "label" );
const Name lambda_0( "lambda_0" );
const Name len_kernel( "len_kernel" );
const Name linear( "linear" );
const Name local( "local" );
const Name local_id( "local_id" );
const Name LTP( "LTP" );

const Name make_symmetric( "make_symmetric" );
const Name max_delay( "max_delay" );
const Name MAXERR( "MAXERR" );
const Name mean( "mean" );
const Name memory( "memory" );
const Name min_delay( "min_delay" );
const Name model( "model" );
const Name mother_rng( "mother_rng" );
const Name mother_seed( "mother_seed" );
const Name multapses( "multapses" );
const Name music_channel( "music_channel" );

const Name n( "n" );
const Name N( "N" );
const Name N_channels( "N_channels" );
const Name n_events( "n_events" );
const Name n_proc( "n_proc" );
const Name n_receptors( "n_receptors" );
const Name n_synapses( "n_synapses" );
const Name neuron( "neuron" );
const Name NMDA( "NMDA" );
const Name node_uses_wfr( "node_uses_wfr" );
const Name noise( "noise" );
<<<<<<< HEAD
const Name ns( "ns" );
const Name num_dcn( "num_dcn" );
=======
const Name num_connections( "num_connections" );
>>>>>>> e813ef37

const Name offset( "offset" );
const Name offsets( "offsets" );
const Name omega( "omega" );
const Name order( "order" );
const Name origin( "origin" );
const Name other( "other" );
const Name outdegree( "outdegree" );

const Name p( "p" );
const Name P( "P" );
const Name p_copy( "p_copy" );
const Name parent( "parent" );
const Name phase( "phase" );
const Name phi( "phi" );
const Name phi_th( "phi_th" );
const Name port( "port" );
const Name ports( "ports" );
const Name port_name( "port_name" );
const Name port_width( "port_width" );
const Name positive( "positive" );
const Name post_synaptic_element( "post_synaptic_element" );
const Name potentials( "potentials" );
const Name pre_synaptic_element( "pre_synaptic_element" );
const Name precise_times( "precise_times" );
const Name precision( "precision" );
<<<<<<< HEAD
const Name protocol( "protocol" );
const Name ps( "ps" );
=======
>>>>>>> e813ef37
const Name PSC_adapt_step( "PSC_adapt_step" );
const Name PSC_Unit_amplitude( "PSC_Unit_amplitude" );
const Name published( "published" );

const Name q_rr( "q_rr" );
const Name q_sfa( "q_sfa" );
const Name q_stc( "q_stc" );

const Name rate( "rate" );
const Name receptor_type( "receptor_type" );
const Name receptor_types( "receptor_types" );
const Name record_from( "record_from" );
const Name record_to( "record_to" );
const Name recordables( "recordables" );
const Name recorder( "recorder" );
const Name refractory_input( "refractory_input" );
const Name registered( "registered" );
const Name relative_amplitude( "relative_amplitude" );
const Name requires_symmetric( "requires_symmetric" );
const Name rho_0( "rho_0" );
const Name rms( "rms" );
const Name root_finding_epsilon( "root_finding_epsilon" );
const Name rport( "receptor" );
const Name rports( "receptors" );
const Name rule( "rule" );

const Name S( "S" );
const Name S_act_NMDA( "S_act_NMDA" );
const Name scientific( "scientific" );
const Name screen( "screen" );
const Name senders( "senders" );
const Name size_of( "sizeof" );
const Name source( "source" );
const Name spike( "spike" );
const Name spike_times( "spike_times" );
const Name start( "start" );
const Name state( "state" );
const Name std( "std" );
const Name std_mod( "std_mod" );
const Name stimulator( "stimulator" );
const Name stop( "stop" );
const Name structural_plasticity_synapses( "structural_plasticity_synapses" );
const Name structural_plasticity_update_interval(
  "structural_plasticity_update_interval" );
const Name structure( "structure" );
const Name success( "success" );
const Name supports_precise_spikes( "supports_precise_spikes" );
const Name synapse( "synapse" );
const Name synapse_label( "synapse_label" );
const Name synapse_model( "synapse_model" );
const Name synapse_modelid( "synapse_modelid" );
const Name synaptic_elements( "synaptic_elements" );

const Name t_lag( "t_lag" );
const Name t_origin( "t_origin" );
const Name t_ref( "t_ref" );
const Name t_ref_abs( "t_ref_abs" );
const Name t_ref_remaining( "t_ref_remaining" );
const Name t_ref_tot( "t_ref_tot" );
const Name t_spike( "t_spike" );
const Name target( "target" );
const Name target_thread( "target_thread" );
const Name targets( "targets" );
const Name tau_1( "tau_1" );
const Name tau_2( "tau_2" );
const Name tau_ahp( "tau_ahp" );
const Name tau_Ca( "tau_Ca" );
const Name tau_D_KNa( "tau_D_KNa" );
const Name tau_decay( "tau_decay" );
const Name tau_decay_AMPA( "tau_decay_AMPA" );
const Name tau_decay_GABA_A( "tau_decay_GABA_A" );
const Name tau_decay_GABA_B( "tau_decay_GABA_B" );
const Name tau_decay_NMDA( "tau_decay_NMDA" );
const Name tau_epsp( "tau_epsp" );
const Name tau_eta( "tau_eta" );
const Name tau_fac( "tau_fac" );
const Name tau_lcm( "tau_lcm" );
const Name tau_m( "tau_m" );
const Name tau_max( "tau_max" );
const Name tau_Mg_fast_NMDA( "tau_Mg_fast_NMDA" );
const Name tau_Mg_slow_NMDA( "tau_Mg_slow_NMDA" );
const Name tau_minus( "tau_minus" );
const Name tau_minus_triplet( "tau_minus_triplet" );
const Name tau_P( "tau_P" );
const Name tau_rec( "tau_rec" );
const Name tau_reset( "tau_reset" );
const Name tau_rise( "tau_rise" );
const Name tau_rise_AMPA( "tau_rise_AMPA" );
const Name tau_rise_GABA_A( "tau_rise_GABA_A" );
const Name tau_rise_GABA_B( "tau_rise_GABA_B" );
const Name tau_rise_NMDA( "tau_rise_NMDA" );

const Name tau_rr( "tau_rr" );
const Name tau_sfa( "tau_sfa" );
const Name tau_spike( "tau_spike" );
const Name tau_stc( "tau_stc" );
const Name tau_syn( "tau_syn" );
const Name tau_syn_ex( "tau_syn_ex" );
const Name tau_syn_in( "tau_syn_in" );
const Name tau_theta( "tau_theta" );
const Name tau_v( "tau_v" );
const Name tau_vacant( "tau_vacant" );
const Name tau_w( "tau_w" );
const Name theta( "theta" );
const Name theta_eq( "theta_eq" );
const Name thread( "thread" );
const Name thread_local_id( "thread_local_id" );
const Name time_in_steps( "time_in_steps" );
const Name times( "times" );
const Name to_accumulator( "to_accumulator" );
const Name to_file( "to_file" );
const Name to_memory( "to_memory" );
const Name to_screen( "to_screen" );
const Name Tstart( "Tstart" );
const Name Tstop( "Tstop" );
const Name Tduration( "Tduration" );

const Name u( "u" );
const Name U_lower( "U_lower" );
const Name U_m( "U_m" );
const Name U_mean( "U_mean" );
const Name U_std( "U_std" );
const Name U_upper( "U_upper" );
const Name update( "update" );
const Name update_node( "update_node" );

const Name V_act_NMDA( "V_act_NMDA" );
const Name V_epsp( "V_epsp" );
const Name V_m( "V_m" );
const Name V_min( "V_min" );
const Name V_noise( "V_noise" );
const Name V_peak( "V_peak" );
const Name V_reset( "V_reset" );
const Name V_T_star( "V_T_star" );
const Name V_th( "V_th" );
const Name V_th_alpha_1( "V_th_alpha_1" );
const Name V_th_alpha_2( "V_th_alpha_2" );
const Name V_th_v( "V_th_v" );
const Name val_eta( "val_eta" );
const Name voltage_clamp( "voltage_clamp" );
const Name vp( "vp" );

const Name w( "w" );
const Name weight( "weight" );
const Name weight_std( "weight_std" );
const Name weighted_spikes_ex( "weighted_spikes_ex" );
const Name weighted_spikes_in( "weighted_spikes_in" );
const Name weight_recorder( "weight_recorder" );
const Name weights( "weights" );
const Name with_noise( "with_noise" );
const Name with_reset( "with_reset" );
const Name withgid( "withgid" );
const Name withpath( "withpath" );
const Name withport( "withport" );
const Name withrport( "withrport" );
const Name withtargetgid( "withtargetgid" );
const Name withtime( "withtime" );
const Name withweight( "withweight" );

const Name x( "x" );

const Name z( "z" );
const Name z_connected( "z_connected" );
}
}<|MERGE_RESOLUTION|>--- conflicted
+++ resolved
@@ -159,12 +159,9 @@
 const Name g_peak_T( "g_peak_T" );
 const Name g_rr( "g_rr" );
 const Name g_sfa( "g_sfa" );
-<<<<<<< HEAD
 const Name gain( "gain" );
-=======
 const Name GABA_A( "GABA_A" );
 const Name GABA_B( "GABA_B" );
->>>>>>> e813ef37
 const Name gamma( "gamma" );
 const Name gamma_shape( "gamma_shape" );
 const Name gaussian( "gaussian" );
@@ -184,13 +181,9 @@
 const Name I_adapt( "I_adapt" );
 const Name I_e( "I_e" );
 const Name I_ex( "I_ex" );
-<<<<<<< HEAD
-const Name I_in( "I_in" );
-=======
 const Name I_h( "I_h" );
 const Name I_in( "I_in" );
 const Name I_KNa( "I_KNa" );
->>>>>>> e813ef37
 const Name I_L( "I_L" );
 const Name I_NaP( "I_NaP" );
 const Name I_stc( "I_stc" );
@@ -207,12 +200,8 @@
 const Name index_map( "index_map" );
 const Name individual_spike_trains( "individual_spike_trains" );
 const Name inh_conductance( "inh_conductance" );
-<<<<<<< HEAD
-const Name input_currents_ex( "input_currents_ex" );
-const Name input_currents_in( "input_currents_in" );
-=======
 const Name instant_unblock_NMDA( "instant_unblock_NMDA" );
->>>>>>> e813ef37
+
 const Name Interpol_Order( "Interpol_Order" );
 const Name interval( "interval" );
 const Name is_refractory( "is_refractory" );
@@ -248,12 +237,9 @@
 const Name NMDA( "NMDA" );
 const Name node_uses_wfr( "node_uses_wfr" );
 const Name noise( "noise" );
-<<<<<<< HEAD
-const Name ns( "ns" );
 const Name num_dcn( "num_dcn" );
-=======
 const Name num_connections( "num_connections" );
->>>>>>> e813ef37
+
 
 const Name offset( "offset" );
 const Name offsets( "offsets" );
@@ -280,11 +266,8 @@
 const Name pre_synaptic_element( "pre_synaptic_element" );
 const Name precise_times( "precise_times" );
 const Name precision( "precision" );
-<<<<<<< HEAD
 const Name protocol( "protocol" );
-const Name ps( "ps" );
-=======
->>>>>>> e813ef37
+
 const Name PSC_adapt_step( "PSC_adapt_step" );
 const Name PSC_Unit_amplitude( "PSC_Unit_amplitude" );
 const Name published( "published" );
