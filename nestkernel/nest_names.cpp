/*
 *  nest_names.cpp
 *
 *  This file is part of NEST.
 *
 *  Copyright (C) 2004 The NEST Initiative
 *
 *  NEST is free software: you can redistribute it and/or modify
 *  it under the terms of the GNU General Public License as published by
 *  the Free Software Foundation, either version 2 of the License, or
 *  (at your option) any later version.
 *
 *  NEST is distributed in the hope that it will be useful,
 *  but WITHOUT ANY WARRANTY; without even the implied warranty of
 *  MERCHANTABILITY or FITNESS FOR A PARTICULAR PURPOSE.  See the
 *  GNU General Public License for more details.
 *
 *  You should have received a copy of the GNU General Public License
 *  along with NEST.  If not, see <http://www.gnu.org/licenses/>.
 *
 */
#include "nest_names.h"

namespace nest
{
namespace names
{
const Name a( "a" );
const Name a_acausal( "a_acausal" );
const Name a_causal( "a_causal" );
const Name A_lower( "A_lower" );
const Name A_mean( "A_mean" );
const Name A_minus( "A_minus" );
const Name A_plus( "A_plus" );
const Name A_std( "A_std" );
const Name a_thresh_th( "a_thresh_th" );
const Name a_thresh_tl( "a_thresh_tl" );
const Name A_upper( "A_upper" );
const Name acceptable_latency( "acceptable_latency" );
const Name accumulator( "accumulator" );
const Name Act_h( "Act_h" );
const Name Act_m( "Act_m" );
const Name activity( "activity" );
const Name address( "address" );
const Name ahp_bug( "ahp_bug" );
const Name allow_offgrid_spikes( "allow_offgrid_spikes" );
const Name alpha( "alpha" );
const Name alpha_1( "alpha_1" );
const Name alpha_2( "alpha_2" );
const Name Aminus( "Aminus" );
const Name Aminus_triplet( "Aminus_triplet" );
const Name AMPA( "AMPA" );
const Name amplitude( "amplitude" );
const Name amplitude_times( "amplitude_times" );
const Name amplitude_values( "amplitude_values" );
const Name Aplus( "Aplus" );
const Name Aplus_triplet( "Aplus_triplet" );
const Name archiver_length( "archiver_length" );
const Name available( "available" );
const Name autapses( "autapses" );

const Name b( "b" );
const Name beta( "beta" );
const Name beta_Ca( "beta_Ca" );
const Name binary( "binary" );

const Name c( "c" );
const Name c_1( "c_1" );
const Name c_2( "c_2" );
const Name c_3( "c_3" );
const Name C_m( "C_m" );
const Name Ca( "Ca" );
const Name calibrate( "calibrate" );
const Name calibrate_node( "calibrate_node" );
const Name capacity( "capacity" );
const Name clear( "clear" );
const Name close_after_simulate( "close_after_simulate" );
const Name close_on_reset( "close_on_reset" );
const Name coeff_ex( "coeff_ex" );
const Name coeff_in( "coeff_in" );
const Name coeff_m( "coeff_m" );
const Name configbit_0( "configbit_0" );
const Name configbit_1( "configbit_1" );
const Name connection_count( "connection_count" );
const Name consistent_integration( "consistent_integration" );
const Name continuous( "continuous" );
const Name count_covariance( "count_covariance" );
const Name count_histogram( "count_histogram" );
const Name covariance( "covariance" );
const Name currents( "currents" );
const Name customdict( "customdict" );

const Name d( "d" );
const Name D_lower( "D_lower" );
const Name D_mean( "D_mean" );
const Name D_std( "D_std" );
const Name D_upper( "D_upper" );
const Name data( "data" );
const Name data_path( "data_path" );
const Name data_prefix( "data_prefix" );
const Name dead_time( "dead_time" );
const Name dead_time_random( "dead_time_random" );
const Name dead_time_shape( "dead_time_shape" );
const Name delay( "delay" );
const Name delays( "delays" );
const Name deliver_interval( "deliver_interval" );
const Name delta_P( "delta_P" );
const Name Delta_T( "Delta_T" );
const Name delta_tau( "delta_tau" );
const Name Delta_V( "Delta_V" );
const Name delta_u( "delta_u" );
const Name dg( "dg" );
const Name dg_ex( "dg_ex" );
const Name dg_in( "dg_in" );
const Name dI_syn_ex( "dI_syn_ex" );
const Name dI_syn_in( "dI_syn_in" );
const Name dict_miss_is_error( "dict_miss_is_error" );
const Name distal_curr( "distal_curr" );
const Name distal_exc( "distal_exc" );
const Name distal_inh( "distal_inh" );
const Name distribution( "distribution" );
const Name driver_readout_time( "driver_readout_time" );
const Name dt( "dt" );
const Name dU( "U" );

const Name E_ahp( "E_ahp" );
const Name E_ex( "E_ex" );
const Name E_in( "E_in" );
const Name E_K( "E_K" );
const Name E_L( "E_L" );
const Name E_Na( "E_Na" );
const Name E_rev( "E_rev" );
const Name E_rev_AMPA( "E_rev_AMPA" );
const Name E_rev_GABA_A( "E_rev_GABA_A" );
const Name E_rev_GABA_B( "E_rev_GABA_B" );
const Name E_rev_h( "E_rev_h" );
const Name E_rev_KNa( "E_rev_KNa" );
const Name E_rev_NaP( "E_rev_NaP" );
const Name E_rev_NMDA( "E_rev_NMDA" );
const Name E_rev_T( "E_rev_T" );
const Name E_rr( "E_rr" );
const Name E_sfa( "E_sfa" );
const Name element_type( "element_type" );
const Name elementsize( "elementsize" );
const Name epoch( "epoch" );
const Name eps( "eps" );
const Name equilibrate( "equilibrate" );
const Name error( "error" );
const Name eta( "eta" );
const Name events( "events" );
const Name ex_spikes( "ex_spikes" );

const Name F_lower( "F_lower" );
const Name F_mean( "F_mean" );
const Name F_std( "F_std" );
const Name F_upper( "F_upper" );
const Name fbuffer_size( "fbuffer_size" );
const Name file( "file" );
const Name file_extension( "file_extension" );
const Name filename( "filename" );
const Name filenames( "filenames" );
const Name first_dcn( "first_dcn" );
const Name flush_after_simulate( "flush_after_simulate" );
const Name flush_records( "flush_records" );
const Name frequency( "frequency" );
const Name frozen( "frozen" );

const Name g( "g" );
const Name g_ahp( "g_ahp" );
const Name g_AMPA( "g_AMPA" );
const Name g_ex( "g_ex" );
const Name g_GABA_A( "g_GABA_A" );
const Name g_GABA_B( "g_GABA_B" );
const Name g_in( "g_in" );
const Name g_K( "g_K" );
const Name g_KL( "g_KL" );
const Name g_Kv1( "g_Kv1" );
const Name g_Kv3( "g_Kv3" );
const Name g_L( "g_L" );
const Name g_Na( "g_Na" );
const Name g_NaL( "g_NaL" );
const Name g_NMDA( "g_NMDA" );
const Name g_peak_AMPA( "g_peak_AMPA" );
const Name g_peak_GABA_A( "g_peak_GABA_A" );
const Name g_peak_GABA_B( "g_peak_GABA_B" );
const Name g_peak_h( "g_peak_h" );
const Name g_peak_KNa( "g_peak_KNa" );
const Name g_peak_NaP( "g_peak_NaP" );
const Name g_peak_NMDA( "g_peak_NMDA" );
const Name g_peak_T( "g_peak_T" );
const Name g_pd( "g_pd" );
const Name g_rr( "g_rr" );
const Name g_sfa( "g_sfa" );
<<<<<<< HEAD
const Name g_sp( "g_sp" );
=======
const Name gain( "gain" );
>>>>>>> 154dd511
const Name GABA_A( "GABA_A" );
const Name GABA_B( "GABA_B" );
const Name gamma( "gamma" );
const Name gamma_shape( "gamma_shape" );
const Name gaussian( "gaussian" );
const Name global_id( "global_id" );
const Name grng( "grng" );
const Name grng_seed( "grng_seed" );
const Name growth_curve( "growth_curve" );
const Name growth_rate( "growth_rate" );
const Name gsl_error_tol( "gsl_error_tol" );

const Name h( "h" );
const Name has_connections( "has_connections" );
const Name has_delay( "has_delay" );
const Name histogram( "histogram" );
const Name histogram_correction( "histogram_correction" );
const Name HMIN( "HMIN" );

const Name I( "I" );
const Name I_adapt( "I_adapt" );
const Name I_ahp( "I_ahp" );
const Name I_e( "I_e" );
const Name I_ex( "I_ex" );
const Name I_h( "I_h" );
const Name I_in( "I_in" );
const Name I_KNa( "I_KNa" );
const Name I_L( "I_L" );
const Name I_NaP( "I_NaP" );
const Name I_stc( "I_stc" );
const Name I_std( "I_std" );
const Name I_syn( "I_syn" );
const Name I_syn_ex( "I_syn_ex" );
const Name I_syn_in( "I_syn_in" );
const Name I_T( "I_T" );
const Name I_total( "I_total" );
const Name in_spikes( "in_spikes" );
const Name Inact_n( "Inact_n" );
const Name Inact_p( "Inact_p" );
const Name indegree( "indegree" );
const Name index_map( "index_map" );
const Name individual_spike_trains( "individual_spike_trains" );
const Name inh_conductance( "inh_conductance" );
const Name init_flag( "init_flag" );
const Name instant_unblock_NMDA( "instant_unblock_NMDA" );
<<<<<<< HEAD
const Name instantiations( "instantiations" );
=======

>>>>>>> 154dd511
const Name Interpol_Order( "Interpol_Order" );
const Name interval( "interval" );
const Name is_refractory( "is_refractory" );

const Name Kplus( "Kplus" );
const Name Kplus_triplet( "Kplus_triplet" );

const Name label( "label" );
const Name lambda( "lambda" );
const Name lambda_0( "lambda_0" );
const Name len_kernel( "len_kernel" );
const Name linear( "linear" );
const Name local( "local" );
const Name local_id( "local_id" );
<<<<<<< HEAD
const Name local_num_threads( "local_num_threads" );
const Name local_spike_counter( "local_spike_counter" );
const Name lookuptable_0( "lookuptable_0" );
const Name lookuptable_1( "lookuptable_1" );
const Name lookuptable_2( "lookuptable_2" );
=======
const Name LTP( "LTP" );
>>>>>>> 154dd511

const Name make_symmetric( "make_symmetric" );
const Name max_delay( "max_delay" );
const Name MAXERR( "MAXERR" );
const Name mean( "mean" );
const Name memory( "memory" );
const Name message_times( "messages_times" );
const Name messages( "messages" );
const Name min_delay( "min_delay" );
const Name model( "model" );
const Name mother_rng( "mother_rng" );
const Name mother_seed( "mother_seed" );
const Name ms_per_tic( "ms_per_tic" );
const Name mu( "mu" );
const Name mu_minus( "mu_minus" );
const Name mu_plus( "mu_plus" );
const Name multapses( "multapses" );
const Name music_channel( "music_channel" );

const Name n( "n" );
const Name N( "N" );
const Name N_channels( "N_channels" );
const Name n_events( "n_events" );
const Name n_messages( "n_messages" );
const Name n_proc( "n_proc" );
const Name n_receptors( "n_receptors" );
const Name n_synapses( "n_synapses" );
const Name neuron( "neuron" );
const Name network_size( "network_size" );
const Name next_readout_time( "next_readout_time" );
const Name NMDA( "NMDA" );
const Name node_uses_wfr( "node_uses_wfr" );
const Name noise( "noise" );
<<<<<<< HEAD
const Name no_synapses( "no_synapses" );
=======
const Name num_dcn( "num_dcn" );
>>>>>>> 154dd511
const Name num_connections( "num_connections" );
const Name num_processes( "num_processes" );
const Name number_of_children( "number_of_children" );

<<<<<<< HEAD
const Name off_grid_spiking( "off_grid_spiking" );
=======

>>>>>>> 154dd511
const Name offset( "offset" );
const Name offsets( "offsets" );
const Name omega( "omega" );
const Name order( "order" );
const Name origin( "origin" );
const Name other( "other" );
const Name outdegree( "outdegree" );
const Name overwrite_files( "overwrite_files" );

const Name p( "p" );
const Name P( "P" );
const Name p_copy( "p_copy" );
const Name parent( "parent" );
const Name phase( "phase" );
const Name phi( "phi" );
const Name phi_th( "phi_th" );
const Name port( "port" );
const Name ports( "ports" );
const Name port_name( "port_name" );
const Name port_width( "port_width" );
const Name positive( "positive" );
const Name post_synaptic_element( "post_synaptic_element" );
const Name potentials( "potentials" );
const Name pre_synaptic_element( "pre_synaptic_element" );
const Name precise_times( "precise_times" );
const Name precision( "precision" );
<<<<<<< HEAD
const Name print_time( "print_time" );
const Name proximal_curr( "proximal_curr" );
const Name proximal_exc( "proximal_exc" );
const Name proximal_inh( "proximal_inh" );
=======
const Name protocol( "protocol" );

>>>>>>> 154dd511
const Name PSC_adapt_step( "PSC_adapt_step" );
const Name PSC_Unit_amplitude( "PSC_Unit_amplitude" );
const Name psi( "psi" );
const Name published( "published" );
const Name pulse_times( "pulse_times" );

const Name q_rr( "q_rr" );
const Name q_sfa( "q_sfa" );
const Name q_stc( "q_stc" );

const Name rate( "rate" );
const Name readout_cycle_duration( "readout_cycle_duration" );
const Name receive_buffer_size( "receive_buffer_size" );
const Name receptor_type( "receptor_type" );
const Name receptor_types( "receptor_types" );
const Name receptors( "receptors" );
const Name record_from( "record_from" );
const Name record_to( "record_to" );
const Name recordables( "recordables" );
const Name recorder( "recorder" );
const Name refractory_input( "refractory_input" );
const Name registered( "registered" );
const Name relative_amplitude( "relative_amplitude" );
const Name reset_pattern( "reset_pattern" );
const Name resolution( "resolution" );
const Name requires_symmetric( "requires_symmetric" );
const Name rho_0( "rho_0" );
const Name rms( "rms" );
const Name rng_seeds( "rng_seeds" );
const Name root_finding_epsilon( "root_finding_epsilon" );
const Name rport( "receptor" );
const Name rports( "receptors" );
const Name rule( "rule" );

const Name S( "S" );
const Name S_act_NMDA( "S_act_NMDA" );
const Name scientific( "scientific" );
const Name screen( "screen" );
const Name sdev( "sdev" );
const Name send_buffer_size( "send_buffer_size" );
const Name senders( "senders" );
const Name shift_now_spikes( "shift_now_spikes" );
const Name sigmoid( "sigmoid" );
const Name size_of( "sizeof" );
const Name soma_curr( "soma_curr" );
const Name soma_exc( "soma_exc" );
const Name soma_inh( "soma_inh" );
const Name source( "source" );
const Name spike( "spike" );
const Name spike_multiplicities( "spike_multiplicities" );
const Name spike_times( "spike_times" );
const Name spike_weights( "spike_weights" );
const Name start( "start" );
const Name state( "state" );
const Name std( "std" );
const Name std_mod( "std_mod" );
const Name stimulator( "stimulator" );
const Name stop( "stop" );
const Name structural_plasticity_synapses( "structural_plasticity_synapses" );
const Name structural_plasticity_update_interval(
  "structural_plasticity_update_interval" );
const Name structure( "structure" );
const Name success( "success" );
const Name supports_precise_spikes( "supports_precise_spikes" );
const Name synapse( "synapse" );
const Name synapses_per_driver( "synapses_per_driver" );
const Name synapse_id( "synapse_id" );
const Name synapse_label( "synapse_label" );
const Name synapse_model( "synapse_model" );
const Name synapse_modelid( "synapse_modelid" );
const Name synaptic_elements( "synaptic_elements" );

const Name t_lag( "t_lag" );
const Name T_min( "T_min" );
const Name T_max( "T_max" );
const Name t_origin( "t_origin" );
const Name t_ref( "t_ref" );
const Name t_ref_abs( "t_ref_abs" );
const Name t_ref_remaining( "t_ref_remaining" );
const Name t_ref_tot( "t_ref_tot" );
const Name t_spike( "t_spike" );
const Name target( "target" );
const Name target_thread( "target_thread" );
const Name targets( "targets" );
const Name tau( "tau" );
const Name tau_1( "tau_1" );
const Name tau_2( "tau_2" );
const Name tau_ahp( "tau_ahp" );
const Name tau_c( "tau_c" );
const Name tau_Ca( "tau_Ca" );
const Name tau_D_KNa( "tau_D_KNa" );
const Name tau_decay( "tau_decay" );
const Name tau_decay_AMPA( "tau_decay_AMPA" );
const Name tau_decay_GABA_A( "tau_decay_GABA_A" );
const Name tau_decay_GABA_B( "tau_decay_GABA_B" );
const Name tau_decay_NMDA( "tau_decay_NMDA" );
const Name tau_epsp( "tau_epsp" );
const Name tau_eta( "tau_eta" );
const Name tau_fac( "tau_fac" );
const Name tau_lcm( "tau_lcm" );
const Name tau_m( "tau_m" );
const Name tau_max( "tau_max" );
const Name tau_Mg_fast_NMDA( "tau_Mg_fast_NMDA" );
const Name tau_Mg_slow_NMDA( "tau_Mg_slow_NMDA" );
const Name tau_minus( "tau_minus" );
const Name tau_minus_stdp( "tau_minus_stdp" );
const Name tau_minus_triplet( "tau_minus_triplet" );
const Name tau_n( "tau_n" );
const Name tau_P( "tau_P" );
const Name tau_plus( "tau_plus" );
const Name tau_plus_triplet( "tau_plus_triplet" );
const Name tau_psc( "tau_psc" );
const Name tau_rec( "tau_rec" );
const Name tau_reset( "tau_reset" );
const Name tau_rise( "tau_rise" );
const Name tau_rise_AMPA( "tau_rise_AMPA" );
const Name tau_rise_GABA_A( "tau_rise_GABA_A" );
const Name tau_rise_GABA_B( "tau_rise_GABA_B" );
const Name tau_rise_NMDA( "tau_rise_NMDA" );
const Name tau_rr( "tau_rr" );
const Name tau_sfa( "tau_sfa" );
const Name tau_spike( "tau_spike" );
const Name tau_stc( "tau_stc" );
const Name tau_syn( "tau_syn" );
const Name tau_syn_ex( "tau_syn_ex" );
const Name tau_syn_in( "tau_syn_in" );
const Name tau_theta( "tau_theta" );
const Name tau_v( "tau_v" );
const Name tau_vacant( "tau_vacant" );
const Name tau_w( "tau_w" );
const Name theta( "theta" );
const Name theta_eq( "theta_eq" );
const Name thread( "thread" );
const Name thread_local_id( "thread_local_id" );
const Name tics_per_ms( "tics_per_ms" );
const Name tics_per_step( "tics_per_step" );
const Name time_in_steps( "time_in_steps" );
const Name time( "time" );
const Name time_collocate( "time_collocate" );
const Name time_communicate( "time_communicate" );
const Name times( "times" );
const Name to_accumulator( "to_accumulator" );
const Name to_do( "to_do" );
const Name to_file( "to_file" );
const Name to_memory( "to_memory" );
const Name to_screen( "to_screen" );
const Name total_num_virtual_procs( "total_num_virtual_procs" );
const Name Tstart( "Tstart" );
const Name Tstop( "Tstop" );
<<<<<<< HEAD
const Name type_id( "type_id" );
=======
const Name Tduration( "Tduration" );
>>>>>>> 154dd511

const Name u( "u" );
const Name U( "U" );
const Name U_lower( "U_lower" );
const Name U_m( "U_m" );
const Name U_mean( "U_mean" );
const Name U_std( "U_std" );
const Name U_upper( "U_upper" );
const Name update( "update" );
const Name update_node( "update_node" );
const Name use_wfr( "use_wfr" );

const Name V_act_NMDA( "V_act_NMDA" );
const Name V_epsp( "V_epsp" );
const Name V_m( "V_m" );
const Name V_min( "V_min" );
const Name V_noise( "V_noise" );
const Name V_peak( "V_peak" );
const Name V_reset( "V_reset" );
const Name V_T( "V_T" );
const Name V_T_star( "V_T_star" );
const Name V_th( "V_th" );
const Name V_th_alpha_1( "V_th_alpha_1" );
const Name V_th_alpha_2( "V_th_alpha_2" );
const Name V_th_v( "V_th_v" );
const Name val_eta( "val_eta" );
const Name voltage_clamp( "voltage_clamp" );
const Name vt( "vt" );
const Name vp( "vp" );

const Name w( "w" );
const Name weight( "weight" );
const Name weight_per_lut_entry( "weight_per_lut_entry" );
const Name weight_std( "weight_std" );
const Name weighted_spikes_ex( "weighted_spikes_ex" );
const Name weighted_spikes_in( "weighted_spikes_in" );
const Name weight_recorder( "weight_recorder" );
const Name weights( "weights" );
const Name wfr_comm_interval( "wfr_comm_interval" );
const Name wfr_interpolation_order( "wfr_interpolation_order" );
const Name wfr_max_iterations( "wfr_max_iterations" );
const Name wfr_tol( "wfr_tol" );
const Name with_noise( "with_noise" );
const Name with_reset( "with_reset" );
const Name withgid( "withgid" );
const Name withpath( "withpath" );
const Name withport( "withport" );
const Name withrport( "withrport" );
const Name withtargetgid( "withtargetgid" );
const Name withtime( "withtime" );
const Name withweight( "withweight" );
const Name Wmax( "Wmax" );
const Name Wmin( "Wmin" );

const Name x( "x" );

const Name y( "y" );
const Name y_0( "y_0" );
const Name y_1( "y_1" );
const Name y1( "y1" );
const Name y2( "y2" );

const Name z( "z" );
const Name z_connected( "z_connected" );
}
}<|MERGE_RESOLUTION|>--- conflicted
+++ resolved
@@ -191,11 +191,8 @@
 const Name g_pd( "g_pd" );
 const Name g_rr( "g_rr" );
 const Name g_sfa( "g_sfa" );
-<<<<<<< HEAD
 const Name g_sp( "g_sp" );
-=======
 const Name gain( "gain" );
->>>>>>> 154dd511
 const Name GABA_A( "GABA_A" );
 const Name GABA_B( "GABA_B" );
 const Name gamma( "gamma" );
@@ -241,11 +238,8 @@
 const Name inh_conductance( "inh_conductance" );
 const Name init_flag( "init_flag" );
 const Name instant_unblock_NMDA( "instant_unblock_NMDA" );
-<<<<<<< HEAD
 const Name instantiations( "instantiations" );
-=======
-
->>>>>>> 154dd511
+
 const Name Interpol_Order( "Interpol_Order" );
 const Name interval( "interval" );
 const Name is_refractory( "is_refractory" );
@@ -260,15 +254,12 @@
 const Name linear( "linear" );
 const Name local( "local" );
 const Name local_id( "local_id" );
-<<<<<<< HEAD
 const Name local_num_threads( "local_num_threads" );
 const Name local_spike_counter( "local_spike_counter" );
 const Name lookuptable_0( "lookuptable_0" );
 const Name lookuptable_1( "lookuptable_1" );
 const Name lookuptable_2( "lookuptable_2" );
-=======
 const Name LTP( "LTP" );
->>>>>>> 154dd511
 
 const Name make_symmetric( "make_symmetric" );
 const Name max_delay( "max_delay" );
@@ -302,20 +293,13 @@
 const Name NMDA( "NMDA" );
 const Name node_uses_wfr( "node_uses_wfr" );
 const Name noise( "noise" );
-<<<<<<< HEAD
 const Name no_synapses( "no_synapses" );
-=======
 const Name num_dcn( "num_dcn" );
->>>>>>> 154dd511
 const Name num_connections( "num_connections" );
 const Name num_processes( "num_processes" );
 const Name number_of_children( "number_of_children" );
 
-<<<<<<< HEAD
 const Name off_grid_spiking( "off_grid_spiking" );
-=======
-
->>>>>>> 154dd511
 const Name offset( "offset" );
 const Name offsets( "offsets" );
 const Name omega( "omega" );
@@ -342,15 +326,12 @@
 const Name pre_synaptic_element( "pre_synaptic_element" );
 const Name precise_times( "precise_times" );
 const Name precision( "precision" );
-<<<<<<< HEAD
 const Name print_time( "print_time" );
 const Name proximal_curr( "proximal_curr" );
 const Name proximal_exc( "proximal_exc" );
 const Name proximal_inh( "proximal_inh" );
-=======
 const Name protocol( "protocol" );
 
->>>>>>> 154dd511
 const Name PSC_adapt_step( "PSC_adapt_step" );
 const Name PSC_Unit_amplitude( "PSC_Unit_amplitude" );
 const Name psi( "psi" );
@@ -500,11 +481,8 @@
 const Name total_num_virtual_procs( "total_num_virtual_procs" );
 const Name Tstart( "Tstart" );
 const Name Tstop( "Tstop" );
-<<<<<<< HEAD
 const Name type_id( "type_id" );
-=======
 const Name Tduration( "Tduration" );
->>>>>>> 154dd511
 
 const Name u( "u" );
 const Name U( "U" );
