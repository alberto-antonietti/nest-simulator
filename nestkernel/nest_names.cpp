--- conflicted
+++ resolved
@@ -301,11 +301,8 @@
 const Name port( "port" );
 const Name port_name( "port_name" );
 const Name port_width( "port_width" );
+const Name positive( "positive" );
 const Name ports( "ports" );
-<<<<<<< HEAD
-const Name positive( "positive" );
-=======
->>>>>>> 6ccfa022
 const Name post_synaptic_element( "post_synaptic_element" );
 const Name pre_synaptic_element( "pre_synaptic_element" );
 const Name precise_times( "precise_times" );
@@ -314,10 +311,7 @@
 const Name proximal_curr( "proximal_curr" );
 const Name proximal_exc( "proximal_exc" );
 const Name proximal_inh( "proximal_inh" );
-<<<<<<< HEAD
 const Name protocol( "protocol" );
-=======
->>>>>>> 6ccfa022
 const Name psi( "psi" );
 const Name published( "published" );
 const Name pulse_times( "pulse_times" );
