/*
 *  nest_names.cpp
 *
 *  This file is part of NEST.
 *
 *  Copyright (C) 2004 The NEST Initiative
 *
 *  NEST is free software: you can redistribute it and/or modify
 *  it under the terms of the GNU General Public License as published by
 *  the Free Software Foundation, either version 2 of the License, or
 *  (at your option) any later version.
 *
 *  NEST is distributed in the hope that it will be useful,
 *  but WITHOUT ANY WARRANTY; without even the implied warranty of
 *  MERCHANTABILITY or FITNESS FOR A PARTICULAR PURPOSE.  See the
 *  GNU General Public License for more details.
 *
 *  You should have received a copy of the GNU General Public License
 *  along with NEST.  If not, see <http://www.gnu.org/licenses/>.
 *
 */
#include "nest_names.h"

namespace nest
{

namespace names
{

const Name a( "a" );
const Name a_acausal( "a_acausal" );
const Name a_causal( "a_causal" );
const Name A_LTD( "A_LTD" );
const Name A_LTD_const( "A_LTD_const" );
const Name A_LTP( "A_LTP" );
const Name A_minus( "A_minus" );
const Name A_plus( "A_plus" );
const Name a_thresh_th( "a_thresh_th" );
const Name a_thresh_tl( "a_thresh_tl" );
const Name acceptable_latency( "acceptable_latency" );
const Name accumulator( "accumulator" );
const Name Act_m( "Act_m" );
const Name Act_n( "Act_n" );
const Name activity( "activity" );
const Name adaptive_spike_buffers( "adaptive_spike_buffers" );
const Name adaptive_target_buffers( "adaptive_target_buffers" );
const Name ahp_bug( "ahp_bug" );
const Name allow_offgrid_spikes( "allow_offgrid_spikes" );
const Name allow_offgrid_times( "allow_offgrid_times" );
const Name alpha( "alpha" );
const Name alpha_1( "alpha_1" );
const Name alpha_2( "alpha_2" );
const Name Aminus( "Aminus" );
const Name Aminus_triplet( "Aminus_triplet" );
const Name AMPA( "AMPA" );
const Name amplitude( "amplitude" );
const Name amplitude_times( "amplitude_times" );
const Name amplitude_values( "amplitude_values" );
const Name Aplus( "Aplus" );
const Name Aplus_triplet( "Aplus_triplet" );
const Name archiver_length( "archiver_length" );
const Name autapses( "autapses" );
const Name available( "available" );

const Name b( "b" );
const Name beta( "beta" );
const Name beta_Ca( "beta_Ca" );
const Name binary( "binary" );
const Name buffer_size_secondary_events( "buffer_size_secondary_events" );
const Name buffer_size_spike_data( "buffer_size_spike_data" );
const Name buffer_size_target_data( "buffer_size_target_data" );

const Name c( "c" );
const Name c_1( "c_1" );
const Name c_2( "c_2" );
const Name c_3( "c_3" );
const Name C_m( "C_m" );
const Name Ca( "Ca" );
const Name calibrate( "calibrate" );
const Name calibrate_node( "calibrate_node" );
const Name capacity( "capacity" );
const Name clear( "clear" );
const Name close_after_simulate( "close_after_simulate" );
const Name close_on_reset( "close_on_reset" );
const Name configbit_0( "configbit_0" );
const Name configbit_1( "configbit_1" );
const Name connection_count( "connection_count" );
const Name consistent_integration( "consistent_integration" );
const Name continuous( "continuous" );
const Name count_covariance( "count_covariance" );
const Name count_histogram( "count_histogram" );
const Name covariance( "covariance" );
const Name currents( "currents" );
const Name customdict( "customdict" );

const Name d( "d" );
const Name data( "data" );
const Name data_path( "data_path" );
const Name data_prefix( "data_prefix" );
const Name dead_time( "dead_time" );
const Name dead_time_random( "dead_time_random" );
const Name dead_time_shape( "dead_time_shape" );
const Name delay( "delay" );
const Name delay_u_bars( "delay_u_bars" );
const Name delays( "delays" );
const Name deliver_interval( "deliver_interval" );
const Name delta( "delta" );
const Name delta_P( "delta_P" );
const Name Delta_T( "Delta_T" );
const Name delta_tau( "delta_tau" );
const Name delta_u( "delta_u" );
const Name Delta_V( "Delta_V" );
const Name dg( "dg" );
const Name dg_ex( "dg_ex" );
const Name dg_in( "dg_in" );
const Name dI_syn_ex( "dI_syn_ex" );
const Name dI_syn_in( "dI_syn_in" );
const Name dict_miss_is_error( "dict_miss_is_error" );
const Name diffusion_factor( "diffusion_factor" );
const Name distal_curr( "distal_curr" );
const Name distal_exc( "distal_exc" );
const Name distal_inh( "distal_inh" );
const Name distribution( "distribution" );
const Name drift_factor( "drift_factor" );
const Name driver_readout_time( "driver_readout_time" );
const Name dt( "dt" );
const Name dU( "U" );

const Name E_ahp( "E_ahp" );
const Name E_ex( "E_ex" );
const Name E_in( "E_in" );
const Name E_K( "E_K" );
const Name E_L( "E_L" );
const Name E_Na( "E_Na" );
const Name E_rev( "E_rev" );
const Name E_rev_AMPA( "E_rev_AMPA" );
const Name E_rev_GABA_A( "E_rev_GABA_A" );
const Name E_rev_GABA_B( "E_rev_GABA_B" );
const Name E_rev_h( "E_rev_h" );
const Name E_rev_KNa( "E_rev_KNa" );
const Name E_rev_NaP( "E_rev_NaP" );
const Name E_rev_NMDA( "E_rev_NMDA" );
const Name E_rev_T( "E_rev_T" );
const Name E_rr( "E_rr" );
const Name E_sfa( "E_sfa" );
const Name element_type( "element_type" );
const Name elementsize( "elementsize" );
const Name eps( "eps" );
const Name equilibrate( "equilibrate" );
const Name error( "error" );
const Name eta( "eta" );
const Name events( "events" );
const Name ex_spikes( "ex_spikes" );

const Name fbuffer_size( "fbuffer_size" );
const Name file( "file" );
const Name file_extension( "file_extension" );
const Name filenames( "filenames" );
const Name first_dcn( "first_dcn" );
const Name flush_after_simulate( "flush_after_simulate" );
const Name flush_records( "flush_records" );
const Name frequency( "frequency" );
const Name frozen( "frozen" );

const Name g( "g" );
const Name g_ahp( "g_ahp" );
const Name g_AMPA( "g_AMPA" );
const Name g_ex( "g_ex" );
const Name g_GABA_A( "g_GABA_A" );
const Name g_GABA_B( "g_GABA_B" );
const Name g_in( "g_in" );
const Name g_K( "g_K" );
const Name g_KL( "g_KL" );
const Name g_Kv1( "g_Kv1" );
const Name g_Kv3( "g_Kv3" );
const Name g_L( "g_L" );
const Name g_Na( "g_Na" );
const Name g_NaL( "g_NaL" );
const Name g_NMDA( "g_NMDA" );
const Name g_pd( "g_pd" );
const Name g_peak_AMPA( "g_peak_AMPA" );
const Name g_peak_GABA_A( "g_peak_GABA_A" );
const Name g_peak_GABA_B( "g_peak_GABA_B" );
const Name g_peak_h( "g_peak_h" );
const Name g_peak_KNa( "g_peak_KNa" );
const Name g_peak_NaP( "g_peak_NaP" );
const Name g_peak_NMDA( "g_peak_NMDA" );
const Name g_peak_T( "g_peak_T" );
const Name g_rr( "g_rr" );
const Name g_sfa( "g_sfa" );
const Name g_sp( "g_sp" );
const Name GABA_A( "GABA_A" );
const Name GABA_B( "GABA_B" );
const Name gamma_shape( "gamma_shape" );
const Name gaussian( "gaussian" );
const Name gain( "gain" );
const Name global_id( "global_id" );
const Name grng( "grng" );
const Name grng_seed( "grng_seed" );
const Name growth_curve( "growth_curve" );
const Name growth_factor_buffer_spike_data( "growth_factor_buffer_spike_data" );
const Name growth_factor_buffer_target_data( "growth_factor_buffer_target_data" );
const Name growth_rate( "growth_rate" );
const Name gsl_error_tol( "gsl_error_tol" );

const Name h( "h" );
const Name has_connections( "has_connections" );
const Name has_delay( "has_delay" );
const Name histogram( "histogram" );
const Name histogram_correction( "histogram_correction" );
const Name HMIN( "HMIN" );

const Name I( "I" );
const Name I_ahp( "I_ahp" );
const Name I_e( "I_e" );
const Name I_h( "I_h" );
const Name I_KNa( "I_KNa" );
const Name I_NaP( "I_NaP" );
const Name I_sp( "I_sp" );
const Name I_stc( "I_stc" );
const Name I_syn( "I_syn" );
const Name I_syn_ex( "I_syn_ex" );
const Name I_syn_in( "I_syn_in" );
const Name I_T( "I_T" );
const Name in_spikes( "in_spikes" );
const Name Inact_h( "Inact_h" );
const Name Inact_p( "Inact_p" );
const Name indegree( "indegree" );
const Name index_map( "index_map" );
const Name individual_spike_trains( "individual_spike_trains" );
const Name init_flag( "init_flag" );
const Name instant_unblock_NMDA( "instant_unblock_NMDA" );
const Name instantiations( "instantiations" );
const Name Interpol_Order( "Interpol_Order" );
const Name interval( "interval" );
const Name is_refractory( "is_refractory" );

const Name keep_source_table( "keep_source_table" );
const Name Kplus( "Kplus" );
const Name Kplus_triplet( "Kplus_triplet" );

const Name label( "label" );
const Name lambda( "lambda" );
const Name lambda_0( "lambda_0" );
const Name len_kernel( "len_kernel" );
const Name linear( "linear" );
const Name linear_summation( "linear_summation" );
const Name local( "local" );
const Name local_id( "local_id" );
const Name local_num_threads( "local_num_threads" );
const Name local_spike_counter( "local_spike_counter" );
const Name lookuptable_0( "lookuptable_0" );
const Name lookuptable_1( "lookuptable_1" );
const Name lookuptable_2( "lookuptable_2" );

const Name make_symmetric( "make_symmetric" );
const Name max_buffer_size_spike_data( "max_buffer_size_spike_data" );
const Name max_buffer_size_target_data( "max_buffer_size_target_data" );
const Name max_num_syn_models( "max_num_syn_models" );
const Name max_delay( "max_delay" );
const Name MAXERR( "MAXERR" );
const Name mean( "mean" );
const Name memory( "memory" );
const Name message_times( "messages_times" );
const Name messages( "messages" );
const Name min_delay( "min_delay" );
const Name model( "model" );
const Name mother_rng( "mother_rng" );
const Name mother_seed( "mother_seed" );
const Name ms_per_tic( "ms_per_tic" );
const Name mu( "mu" );
const Name mu_minus( "mu_minus" );
const Name mu_plus( "mu_plus" );
const Name mult_coupling( "mult_coupling" );
const Name multapses( "multapses" );
const Name music_channel( "music_channel" );

const Name n( "n" );
const Name N( "N" );
const Name N_channels( "N_channels" );
const Name n_events( "n_events" );
const Name n_messages( "n_messages" );
const Name n_proc( "n_proc" );
const Name n_receptors( "n_receptors" );
const Name n_synapses( "n_synapses" );
const Name network_size( "network_size" );
const Name neuron( "neuron" );
const Name next_readout_time( "next_readout_time" );
const Name NMDA( "NMDA" );
const Name no_synapses( "no_synapses" );
const Name node_uses_wfr( "node_uses_wfr" );
const Name noise( "noise" );
const Name noisy_rate( "noisy_rate" );
const Name num_connections( "num_connections" );
const Name num_dcn( "num_dcn" );
const Name num_processes( "num_processes" );
const Name number_of_children( "number_of_children" );

const Name off_grid_spiking( "off_grid_spiking" );
const Name offset( "offset" );
const Name offsets( "offsets" );
const Name omega( "omega" );
const Name order( "order" );
const Name origin( "origin" );
const Name other( "other" );
const Name outdegree( "outdegree" );
const Name overwrite_files( "overwrite_files" );

const Name p( "p" );
const Name P( "P" );
const Name p_copy( "p_copy" );
const Name p_transmit( "p_transmit" );
const Name parent( "parent" );
const Name phase( "phase" );
const Name port( "port" );
const Name port_name( "port_name" );
const Name port_width( "port_width" );
const Name positive( "positive" );
const Name ports( "ports" );
const Name post_synaptic_element( "post_synaptic_element" );
const Name post_trace( "post_trace" );
const Name pre_synaptic_element( "pre_synaptic_element" );
const Name precise_times( "precise_times" );
const Name precision( "precision" );
const Name print_time( "print_time" );
const Name proximal_curr( "proximal_curr" );
const Name proximal_exc( "proximal_exc" );
const Name proximal_inh( "proximal_inh" );
const Name protocol( "protocol" );
const Name psi( "psi" );
const Name published( "published" );
const Name pulse_times( "pulse_times" );

const Name q_rr( "q_rr" );
const Name q_sfa( "q_sfa" );
const Name q_stc( "q_stc" );

const Name rate( "rate" );
const Name rate_times( "rate_times" );
const Name rate_values( "rate_values" );
const Name readout_cycle_duration( "readout_cycle_duration" );
const Name receptor_type( "receptor_type" );
const Name receptor_types( "receptor_types" );
const Name receptors( "receptors" );
const Name record_from( "record_from" );
const Name record_to( "record_to" );
const Name recordables( "recordables" );
const Name recorder( "recorder" );
const Name rectify_output( "rectify_output" );
const Name refractory_input( "refractory_input" );
const Name registered( "registered" );
const Name relative_amplitude( "relative_amplitude" );
const Name requires_symmetric( "requires_symmetric" );
const Name reset_pattern( "reset_pattern" );
const Name resolution( "resolution" );
const Name rho( "rho" );
const Name rho_0( "rho_0" );
const Name rng_seeds( "rng_seeds" );
const Name rport( "receptor" );
const Name rports( "receptors" );
const Name rule( "rule" );

const Name S( "S" );
const Name S_act_NMDA( "S_act_NMDA" );
const Name scientific( "scientific" );
const Name screen( "screen" );
const Name sdev( "sdev" );
const Name senders( "senders" );
const Name shift_now_spikes( "shift_now_spikes" );
const Name sigma( "sigma" );
const Name sigmoid( "sigmoid" );
const Name size_of( "sizeof" );
const Name soma_curr( "soma_curr" );
const Name soma_exc( "soma_exc" );
const Name soma_inh( "soma_inh" );
const Name sort_connections_by_source( "sort_connections_by_source" );
const Name source( "source" );
const Name spike( "spike" );
const Name spike_multiplicities( "spike_multiplicities" );
const Name spike_times( "spike_times" );
const Name spike_weights( "spike_weights" );
const Name start( "start" );
const Name std( "std" );
const Name std_mod( "std_mod" );
const Name stimulator( "stimulator" );
const Name stop( "stop" );
const Name structural_plasticity_synapses( "structural_plasticity_synapses" );
const Name structural_plasticity_update_interval( "structural_plasticity_update_interval" );
const Name structure( "structure" );
const Name supports_precise_spikes( "supports_precise_spikes" );
const Name synapse_id( "synapse_id" );
const Name synapse_label( "synapse_label" );
const Name synapse_model( "synapse_model" );
const Name synapse_modelid( "synapse_modelid" );
const Name synapses_per_driver( "synapses_per_driver" );
const Name synaptic_elements( "synaptic_elements" );
const Name synaptic_elements_param( "synaptic_elements_param" );

const Name t_clamp( "t_clamp" );
const Name t_lag( "t_lag" );
const Name T_max( "T_max" );
const Name T_min( "T_min" );
const Name t_origin( "t_origin" );
const Name t_ref( "t_ref" );
const Name t_ref_abs( "t_ref_abs" );
const Name t_ref_remaining( "t_ref_remaining" );
const Name t_ref_tot( "t_ref_tot" );
const Name t_spike( "t_spike" );
const Name target( "target" );
const Name target_thread( "target_thread" );
const Name targets( "targets" );
const Name tau( "tau" );
const Name tau_1( "tau_1" );
const Name tau_2( "tau_2" );
const Name tau_ahp( "tau_ahp" );
const Name tau_bar_bar( "tau_bar_bar" );
const Name tau_c( "tau_c" );
const Name tau_Ca( "tau_Ca" );
const Name tau_D_KNa( "tau_D_KNa" );
const Name tau_decay( "tau_decay" );
const Name tau_decay_AMPA( "tau_decay_AMPA" );
const Name tau_decay_GABA_A( "tau_decay_GABA_A" );
const Name tau_decay_GABA_B( "tau_decay_GABA_B" );
const Name tau_decay_NMDA( "tau_decay_NMDA" );
const Name tau_epsp( "tau_epsp" );
const Name tau_eta( "tau_eta" );
const Name tau_fac( "tau_fac" );
const Name tau_m( "tau_m" );
const Name tau_max( "tau_max" );
const Name tau_Mg_fast_NMDA( "tau_Mg_fast_NMDA" );
const Name tau_Mg_slow_NMDA( "tau_Mg_slow_NMDA" );
const Name tau_minus( "tau_minus" );
const Name tau_minus_stdp( "tau_minus_stdp" );
const Name tau_minus_triplet( "tau_minus_triplet" );
const Name tau_n( "tau_n" );
const Name tau_P( "tau_P" );
const Name tau_plus( "tau_plus" );
const Name tau_plus_triplet( "tau_plus_triplet" );
const Name tau_psc( "tau_psc" );
const Name tau_rec( "tau_rec" );
const Name tau_reset( "tau_reset" );
const Name tau_decay_ex( "tau_decay_ex" );
const Name tau_rise_ex( "tau_rise_ex" );
const Name tau_decay_in( "tau_decay_in" );
const Name tau_rise_in( "tau_rise_in" );
const Name tau_rise( "tau_rise" );
const Name tau_rise_AMPA( "tau_rise_AMPA" );
const Name tau_rise_GABA_A( "tau_rise_GABA_A" );
const Name tau_rise_GABA_B( "tau_rise_GABA_B" );
const Name tau_rise_NMDA( "tau_rise_NMDA" );
const Name tau_rr( "tau_rr" );
const Name tau_sfa( "tau_sfa" );
const Name tau_spike( "tau_spike" );
const Name tau_stc( "tau_stc" );
const Name tau_syn( "tau_syn" );
const Name tau_syn_ex( "tau_syn_ex" );
const Name tau_syn_in( "tau_syn_in" );
const Name tau_theta( "tau_theta" );
const Name tau_v( "tau_v" );
const Name tau_V_th( "tau_V_th" );
const Name tau_vacant( "tau_vacant" );
const Name tau_w( "tau_w" );
<<<<<<< HEAD
const Name tau_x( "tau_x" );
const Name tau_z( "tau_z" );
=======
const Name Tduration( "Tduration" );
>>>>>>> a4c316a9
const Name theta( "theta" );
const Name theta_eq( "theta_eq" );
const Name theta_ex( "theta_ex" );
const Name theta_in( "theta_in" );
const Name theta_minus( "theta_minus" );
const Name theta_plus( "theta_plus" );
const Name thread( "thread" );
const Name thread_local_id( "thread_local_id" );
const Name tics_per_ms( "tics_per_ms" );
const Name tics_per_step( "tics_per_step" );
const Name time( "time" );
const Name time_collocate( "time_collocate" );
const Name time_communicate( "time_communicate" );
const Name time_in_steps( "time_in_steps" );
const Name times( "times" );
const Name to_accumulator( "to_accumulator" );
const Name to_do( "to_do" );
const Name to_file( "to_file" );
const Name to_memory( "to_memory" );
const Name to_screen( "to_screen" );
const Name total_num_virtual_procs( "total_num_virtual_procs" );
const Name Tstart( "Tstart" );
const Name Tstop( "Tstop" );
const Name type_id( "type_id" );

const Name u( "u" );
const Name u_bar_bar( "u_bar_bar" );
const Name u_bar_minus( "u_bar_minus" );
const Name u_bar_plus( "u_bar_plus" );
const Name U( "U" );
const Name U_m( "U_m" );
const Name u_ref_squared( "u_ref_squared" );
const Name update( "update" );
const Name update_node( "update_node" );
const Name use_gid_in_filename( "use_gid_in_filename" );
const Name use_wfr( "use_wfr" );

const Name V_act_NMDA( "V_act_NMDA" );
const Name V_clamp( "V_clamp" );
const Name V_epsp( "V_epsp" );
const Name V_m( "V_m" );
const Name V_min( "V_min" );
const Name V_noise( "V_noise" );
const Name V_peak( "V_peak" );
const Name V_reset( "V_reset" );
const Name V_T( "V_T" );
const Name V_T_star( "V_T_star" );
const Name V_th( "V_th" );
const Name V_th_alpha_1( "V_th_alpha_1" );
const Name V_th_alpha_2( "V_th_alpha_2" );
const Name V_th_max( "V_th_max" );
const Name V_th_rest( "V_th_rest" );
const Name V_th_v( "V_th_v" );
const Name val_eta( "val_eta" );
const Name voltage_clamp( "voltage_clamp" );
const Name vp( "vp" );
const Name vt( "vt" );

const Name w( "w" );
const Name weight( "weight" );
const Name weight_per_lut_entry( "weight_per_lut_entry" );
const Name weight_recorder( "weight_recorder" );
const Name weighted_spikes_ex( "weighted_spikes_ex" );
const Name weighted_spikes_in( "weighted_spikes_in" );
const Name weights( "weights" );
const Name wfr_comm_interval( "wfr_comm_interval" );
const Name wfr_interpolation_order( "wfr_interpolation_order" );
const Name wfr_max_iterations( "wfr_max_iterations" );
const Name wfr_tol( "wfr_tol" );
const Name with_reset( "with_reset" );
const Name withgid( "withgid" );
const Name withport( "withport" );
const Name withrport( "withrport" );
const Name withtargetgid( "withtargetgid" );
const Name withtime( "withtime" );
const Name withweight( "withweight" );
const Name Wmax( "Wmax" );
const Name Wmin( "Wmin" );

const Name x( "x" );
const Name x_bar( "x_bar" );

const Name y1( "y1" );
const Name y2( "y2" );
const Name y( "y" );
const Name y_0( "y_0" );
const Name y_1( "y_1" );

const Name z( "z" );
const Name z_connected( "z_connected" );

} // namespace names

} // namespace nest<|MERGE_RESOLUTION|>--- conflicted
+++ resolved
@@ -460,12 +460,8 @@
 const Name tau_V_th( "tau_V_th" );
 const Name tau_vacant( "tau_vacant" );
 const Name tau_w( "tau_w" );
-<<<<<<< HEAD
 const Name tau_x( "tau_x" );
 const Name tau_z( "tau_z" );
-=======
-const Name Tduration( "Tduration" );
->>>>>>> a4c316a9
 const Name theta( "theta" );
 const Name theta_eq( "theta_eq" );
 const Name theta_ex( "theta_ex" );
