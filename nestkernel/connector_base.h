/*
 *  connector_base.h
 *
 *  This file is part of NEST.
 *
 *  Copyright (C) 2004 The NEST Initiative
 *
 *  NEST is free software: you can redistribute it and/or modify
 *  it under the terms of the GNU General Public License as published by
 *  the Free Software Foundation, either version 2 of the License, or
 *  (at your option) any later version.
 *
 *  NEST is distributed in the hope that it will be useful,
 *  but WITHOUT ANY WARRANTY; without even the implied warranty of
 *  MERCHANTABILITY or FITNESS FOR A PARTICULAR PURPOSE.  See the
 *  GNU General Public License for more details.
 *
 *  You should have received a copy of the GNU General Public License
 *  along with NEST.  If not, see <http://www.gnu.org/licenses/>.
 *
 */

#ifndef CONNECTOR_BASE_H
#define CONNECTOR_BASE_H

// Generated includes:
#include "config.h"

// C++ includes:
#include <cstdlib>
#include <vector>
#include <deque>

// Includes from libnestutil:
#include "compose.hpp"

// Includes from nestkernel:
#include "common_synapse_properties.h"
#include "connection_label.h"
#include "connector_model.h"
#include "event.h"
#include "kernel_manager.h"
#include "nest_datums.h"
#include "nest_names.h"
#include "node.h"
#include "spikecounter.h"

// Includes from sli:
#include "dictutils.h"

#ifdef USE_PMA

#ifdef IS_K

extern PaddedPMA poormansallocpool[];

#else

extern PoorMansAllocator poormansallocpool;

#ifdef _OPENMP
#pragma omp threadprivate( poormansallocpool )
#endif

#endif

#endif

template < typename Tnew, typename Told, typename C >
inline Tnew*
suicide_and_resurrect( Told* connector, C connection )
{
#if defined _OPENMP && defined USE_PMA
#ifdef IS_K
  Tnew* p =
    new ( poormansallocpool[ nest::kernel().vp_manager.get_thread_id() ].alloc(
      sizeof( Tnew ) ) ) Tnew( *connector, connection );
#else
  Tnew* p = new ( poormansallocpool.alloc( sizeof( Tnew ) ) )
    Tnew( *connector, connection );
#endif
  connector->~Told();
#else
  Tnew* p = new Tnew( *connector, connection );
  delete connector; // suicide
#endif
  return p;
}

template < typename Tnew, typename Told >
inline Tnew*
suicide_and_resurrect( Told* connector, size_t i )
{
#if defined _OPENMP && defined USE_PMA
#ifdef IS_K
  Tnew* p =
    new ( poormansallocpool[ nest::kernel().vp_manager.get_thread_id() ].alloc(
      sizeof( Tnew ) ) ) Tnew( *connector, i );
#else
  Tnew* p =
    new ( poormansallocpool.alloc( sizeof( Tnew ) ) ) Tnew( *connector, i );
#endif
  connector->~Told();
#else
  Tnew* p = new Tnew( *connector, i );
  delete connector; // suicide
#endif
  return p;
}

template < typename Tnew, typename Told >
inline void
suicide( Told* connector )
{
#ifdef USE_PMA
  connector->~Told();
#else
  delete connector; // suicide
#endif
}

// when to truncate the recursive instantiation
#define K_CUTOFF 3

namespace nest
{

// base clase to provide interface to decide
// - homogeneous connector (containing =1 synapse type)
//    -- which synapse type stored (syn_id)
// - heterogeneous connector (containing >1 synapse type)
class ConnectorBase
{

public:
  ConnectorBase();

  virtual void
  get_synapse_status( synindex syn_id, DictionaryDatum& d, port p ) const = 0;
  virtual void set_synapse_status( synindex syn_id,
    ConnectorModel& cm,
    const DictionaryDatum& d,
    port p ) = 0;

  virtual size_t get_num_connections() = 0;
  virtual size_t get_num_connections( synindex syn_id ) = 0;
  virtual size_t
  get_num_connections( size_t target_gid, size_t thrd, synindex syn_id ) = 0;

  virtual void get_connections( size_t source_gid,
    size_t thrd,
    synindex synapse_id,
    long synapse_label,
    std::deque< ConnectionID >& conns ) const = 0;

  virtual void get_connections( size_t source_gid,
    size_t target_gid,
    size_t thrd,
    size_t synapse_id,
    long synapse_label,
    std::deque< ConnectionID >& conns ) const = 0;

  virtual void get_target_gids( std::vector< size_t >& target_gids,
    size_t thrd,
    synindex synapse_id,
    std::string post_synaptic_element ) const = 0;

  virtual void
  send( Event& e, thread t, const std::vector< ConnectorModel* >& cm ) = 0;

  void send_weight_event( const CommonSynapseProperties& cp,
    const Event& e,
    const thread t );

  virtual void trigger_update_weight( long vt_gid,
    thread t,
    const std::vector< spikecounter >& dopa_spikes,
    double t_trig,
    const std::vector< ConnectorModel* >& cm ) = 0;

  virtual void send_secondary( SecondaryEvent& e,
    thread t,
    const std::vector< ConnectorModel* >& cm ) = 0;

  // returns id of synapse type
  virtual synindex get_syn_id() const = 0;

  // returns true, if all synapse models are of same type
  virtual bool homogeneous_model() = 0;

  // destructor needed to delete connections
  virtual ~ConnectorBase(){};

  double
  get_t_lastspike() const
  {
    return t_lastspike_;
  }
  void
  set_t_lastspike( const double t_lastspike )
  {
    t_lastspike_ = t_lastspike;
  }


private:
  double t_lastspike_;
};

inline void
ConnectorBase::send_weight_event( const CommonSynapseProperties& cp,
  const Event& e,
  const thread t )
{
  if ( cp.get_weight_recorder() )
  {
    // Create new event to record the weight and copy relevant content.
    WeightRecorderEvent wr_e;
    wr_e.set_port( e.get_port() );
    wr_e.set_rport( e.get_rport() );
    wr_e.set_stamp( e.get_stamp() );
    wr_e.set_sender( e.get_sender() );
    wr_e.set_sender_gid( e.get_sender_gid() );
    wr_e.set_weight( e.get_weight() );
    wr_e.set_delay( e.get_delay() );
    // set weight_recorder as receiver
    wr_e.set_receiver( *cp.get_weight_recorder()->get_thread_sibling( t ) );
    // but the gid of the postsynaptic node as receiver gid
    wr_e.set_receiver_gid( e.get_receiver().get_gid() );
    wr_e();
  }
}

// vector with 1 vtable overhead
// vector like base class to abstract away the template argument K
// provides interface like vector i.p. (suicidal) push_back
template < typename ConnectionT >
class vector_like : public ConnectorBase
{

public:
  virtual ConnectorBase& push_back( const ConnectionT& c ) = 0;
  virtual ConnectorBase& erase( size_t i ) = 0;
  virtual size_t size() = 0;
  virtual ConnectionT& at( size_t i ) = 0;

  void
  send_secondary( SecondaryEvent&,
    thread,
    const std::vector< ConnectorModel* >& )
  {
    assert(
      false ); // should not be called, only needed for heterogeneous connectors
  };
};

// homogeneous connector containing K entries
template < size_t K, typename ConnectionT >
class Connector : public vector_like< ConnectionT >
{
  ConnectionT C_[ K ];

public:
  Connector( const Connector< K - 1, ConnectionT >& Cm1, const ConnectionT& c )
  {
    for ( size_t i = 0; i < K - 1; i++ )
    {
      C_[ i ] = Cm1.get_C()[ i ];
    }
    C_[ K - 1 ] = c;
  }

  /**
   * Creates a new connector and remove the ith connection. To do so, the
   * contents of the original connector are copied into the new one. The copy is
   * performed in two parts, first up to the specified index and then the rest
   * of the connections after the specified index in order to exclude the ith
   * connection from the copy. As a result, returns a connector with size K from
   * a connector of size K+1.
   *
   * @param Cm1 the original connector
   * @param i the index of the connection to be deleted
   */
  Connector( const Connector< K + 1, ConnectionT >& Cm1, size_t i )
  {
    assert( i < K && i >= 0 );
    for ( size_t k = 0; k < i; k++ )
    {
      C_[ k ] = Cm1.get_C()[ k ];
    }

    for ( size_t k = i + 1; k < K + 1; k++ )
    {
      C_[ k - 1 ] = Cm1.get_C()[ k ];
    }
  }

  ~Connector()
  {
  }

  void
  get_synapse_status( synindex syn_id, DictionaryDatum& d, port p ) const
  {
    if ( syn_id == C_[ 0 ].get_syn_id() )
    {
      assert( p >= 0 && static_cast< size_t >( p ) < K );
      C_[ p ].get_status( d );
    }
  }

  void
  set_synapse_status( synindex syn_id,
    ConnectorModel& cm,
    const DictionaryDatum& d,
    port p )
  {
    if ( syn_id == C_[ 0 ].get_syn_id() )
    {
      assert( p >= 0 && static_cast< size_t >( p ) < K );
      C_[ p ].set_status(
        d, static_cast< GenericConnectorModel< ConnectionT >& >( cm ) );
    }
  }

  size_t
  get_num_connections()
  {
    return K;
  }

  size_t
  get_num_connections( synindex syn_id )
  {
    if ( syn_id == get_syn_id() )
    {
      return K;
    }
    else
    {
      return 0;
    }
  }

  /**
   * Returns the number of connections that this connector is holding for
   * a given target and synapse type.
   * @param target_gid The GID of the target of the searched connections
   * @param thrd The thread id of the target
   * @param syn_id Id of the synapse of the searched connections
   * @return
   */
  size_t
  get_num_connections( size_t target_gid, size_t thrd, synindex syn_id )
  {
    size_t num_connections = 0;
    if ( syn_id == get_syn_id() )
    {
      for ( size_t i = 0; i < K; i++ )
      {
        if ( C_[ i ].get_target( thrd )->get_gid() == target_gid )
        {
          num_connections++;
        }
      }
    }
    return num_connections;
  }

  ConnectorBase&
  push_back( const ConnectionT& c )
  {
    return *suicide_and_resurrect< Connector< K + 1, ConnectionT > >( this, c );
  }

  /**
   * Delete a single connection from the connector
   * @param i the index of the connection to be erased
   * @return A connector of size K-1
   */
  ConnectorBase&
  erase( size_t i )
  {
    // try to cast the connector one size shorter
    return *suicide_and_resurrect< Connector< K - 1, ConnectionT > >( this, i );
  }

  /**
   * Getter for the size of the Connection array
   * @return The number of connections which this Connector currently holds
   */
  size_t
  size()
  {
    return K;
  }

  /**
   * Operator to obtain a connection at a given index from the Connector,
   * in the same manner as it would work with an array.
   * @param i the index of the connection to be retrieved.
   * @return The connection stored at position i.
   */
  ConnectionT&
  at( size_t i )
  {
    if ( i >= K || i < 0 )
    {
      throw std::out_of_range( String::compose(
        "Invalid attempt to access a connection: index %1 out of range.", i ) );
    }
    return C_[ i ];
  }

  void
  get_connections( size_t source_gid,
    size_t thrd,
    synindex synapse_id,
    long synapse_label,
    std::deque< ConnectionID >& conns ) const
  {
    for ( size_t i = 0; i < K; i++ )
    {
      if ( get_syn_id() == synapse_id )
      {
        if ( synapse_label == UNLABELED_CONNECTION
          || C_[ i ].get_label() == synapse_label )
        {
          conns.push_back( ConnectionID( source_gid,
            C_[ i ].get_target( thrd )->get_gid(),
            thrd,
            synapse_id,
            i ) );
        }
      }
    }
  }

  void
  get_connections( size_t source_gid,
    size_t target_gid,
    size_t thrd,
    size_t synapse_id,
    long synapse_label,
    std::deque< ConnectionID >& conns ) const
  {
    for ( size_t i = 0; i < K; i++ )
    {
      if ( get_syn_id() == synapse_id )
      {
        if ( synapse_label == UNLABELED_CONNECTION
          || C_[ i ].get_label() == synapse_label )
        {
          if ( C_[ i ].get_target( thrd )->get_gid() == target_gid )
          {
            conns.push_back(
              ConnectionID( source_gid, target_gid, thrd, synapse_id, i ) );
          }
        }
      }
    }
  }

  /**
 * Return the GIDs of the target nodes in a given thread, for all connections
 * on this Connector which match a defined synapse_id.
 * @param target_gids Vector to store the GIDs of the target nodes
 * @param thrd Thread where targets are being looked for
 * @param synapse_id Synapse type
 */
  void
  get_target_gids( std::vector< size_t >& target_gids,
    const size_t thrd,
    const synindex synapse_id,
    const std::string post_synaptic_element ) const
  {
    if ( get_syn_id() == synapse_id )
    {
      for ( size_t i = 0; i < K; ++i )
      {
        if ( C_[ i ].get_target( thrd )->get_synaptic_elements(
               post_synaptic_element ) != 0.0 )
        {
          target_gids.push_back( C_[ i ].get_target( thrd )->get_gid() );
        }
      }
    }
  }

  void
  send( Event& e, thread t, const std::vector< ConnectorModel* >& cm )
  {
    synindex syn_id = C_[ 0 ].get_syn_id();
    typename ConnectionT::CommonPropertiesType const& cp =
      static_cast< GenericConnectorModel< ConnectionT >* >( cm[ syn_id ] )
        ->get_common_properties();
    for ( size_t i = 0; i < K; i++ )
    {
      e.set_port( i );
      C_[ i ].send( e, t, ConnectorBase::get_t_lastspike(), cp );
      ConnectorBase::send_weight_event( cp, e, t );
    }
    ConnectorBase::set_t_lastspike( e.get_stamp().get_ms() );
  }

  void
  trigger_update_weight( long vt_gid,
    thread t,
    const std::vector< spikecounter >& dopa_spikes,
    double t_trig,
    const std::vector< ConnectorModel* >& cm )
  {
    synindex syn_id = C_[ 0 ].get_syn_id();
    for ( size_t i = 0; i < K; i++ )
<<<<<<< HEAD
    {
      if ( static_cast< GenericConnectorModel< ConnectionT >* >( cm[ syn_id ] )
             ->get_common_properties()
             .get_vt_gid() == vt_gid )
      {
        C_[ i ].trigger_update_weight( t,
          dopa_spikes,
          t_trig,
          static_cast< GenericConnectorModel< ConnectionT >* >( cm[ syn_id ] )
            ->get_common_properties() );
      }
    }
=======
		if ( static_cast< GenericConnectorModel< ConnectionT >* >( cm[ syn_id ] )
			   ->get_common_properties()
			   .get_vt_gid() == vt_gid
			   ||
			 static_cast< GenericConnectorModel< ConnectionT >* >( cm[ syn_id ] )
			   ->get_common_properties()
			   .get_vt_gid() == -2  
			   ){

		std::vector< spikecounter > dopa_temp = dopa_spikes;
		dopa_temp.push_back(spikecounter(1.0,vt_gid));
		const std::vector< spikecounter > dopa_temp2 = dopa_temp;

		  C_[ i ].trigger_update_weight( t,
			dopa_temp2,
			t_trig,
			static_cast< GenericConnectorModel< ConnectionT >* >( cm[ syn_id ] )
			  ->get_common_properties() );
		  }
>>>>>>> 7fc04f45
  }

  synindex
  get_syn_id() const
  {
    // return syn_id_;
    return C_[ 0 ].get_syn_id();
  }

  const ConnectionT*
  get_C() const
  {
    return C_;
  }

  bool
  homogeneous_model()
  {
    return true;
  }
};

// homogeneous connector containing 1 entry (specialization to define
// constructor)
template < typename ConnectionT >
class Connector< 1, ConnectionT > : public vector_like< ConnectionT >
{
  ConnectionT C_[ 1 ];

public:
  Connector( const ConnectionT& c )
  {
    C_[ 0 ] = c;
  };

  /**
   * Returns a new Connector of size 1 after deleting one of the
   * connections.
   * @param Cm1 Original Connector of size 2
   * @param i Index of the connection to be erased
   */
  Connector( const Connector< 2, ConnectionT >& Cm1, size_t i )
  {
    assert( i < 2 && i >= 0 );
    if ( i == 0 )
    {
      C_[ 0 ] = Cm1.get_C()[ 1 ];
    }
    if ( i == 1 )
    {
      C_[ 0 ] = Cm1.get_C()[ 0 ];
    }
  }

  ~Connector()
  {
  }

  void
  get_synapse_status( synindex syn_id, DictionaryDatum& d, port p ) const
  {
    if ( syn_id == C_[ 0 ].get_syn_id() )
    {
      assert( static_cast< size_t >( p ) == 0 );
      C_[ 0 ].get_status( d );
    }
  }

  void
  set_synapse_status( synindex syn_id,
    ConnectorModel& cm,
    const DictionaryDatum& d,
    port p )
  {
    if ( syn_id == C_[ 0 ].get_syn_id() )
    {
      assert( static_cast< size_t >( p ) == 0 );
      C_[ 0 ].set_status(
        d, static_cast< GenericConnectorModel< ConnectionT >& >( cm ) );
    }
  }

  size_t
  get_num_connections()
  {
    return 1;
  }

  size_t
  get_num_connections( synindex syn_id )
  {
    if ( syn_id == get_syn_id() )
    {
      return 1;
    }
    else
    {
      return 0;
    }
  }

  size_t
  get_num_connections( size_t target_gid, size_t thrd, synindex syn_id )
  {
    size_t num_connections = 0;
    if ( syn_id == get_syn_id() )
    {
      if ( C_[ 0 ].get_target( thrd )->get_gid() == target_gid )
      {
        num_connections = 1;
      }
    }
    return num_connections;
  }

  ConnectorBase&
  push_back( const ConnectionT& c )
  {
    return *suicide_and_resurrect< Connector< 2, ConnectionT > >( this, c );
  }

  ConnectorBase& erase( size_t )
  {
    // erase() must never be called on a connector with just as single synapse.
    // Delete the connector instead.
    assert( false );
    std::abort(); // we must not pass this point even if compiled with -DNDEBUG
    return *this; // dummy value, will never be returned
  }

  size_t
  size()
  {
    return 1;
  }

  ConnectionT&
  at( size_t i )
  {

    if ( i != 0 )
    {
      throw std::out_of_range( String::compose(
        "Invalid attempt to access a connection: index %1 out of range.", i ) );
    }
    return C_[ i ];
  }

  void
  get_connections( size_t source_gid,
    size_t thrd,
    synindex synapse_id,
    long synapse_label,
    std::deque< ConnectionID >& conns ) const
  {
    if ( get_syn_id() == synapse_id )
    {
      if ( synapse_label == UNLABELED_CONNECTION
        || C_[ 0 ].get_label() == synapse_label )
      {
        conns.push_back( ConnectionID( source_gid,
          C_[ 0 ].get_target( thrd )->get_gid(),
          thrd,
          synapse_id,
          0 ) );
      }
    }
  }

  void
  get_connections( size_t source_gid,
    size_t target_gid,
    size_t thrd,
    size_t synapse_id,
    long synapse_label,
    std::deque< ConnectionID >& conns ) const
  {
    if ( get_syn_id() == synapse_id )
    {
      if ( synapse_label == UNLABELED_CONNECTION
        || C_[ 0 ].get_label() == synapse_label )
      {
        if ( C_[ 0 ].get_target( thrd )->get_gid() == target_gid )
        {
          conns.push_back(
            ConnectionID( source_gid, target_gid, thrd, synapse_id, 0 ) );
        }
      }
    }
  }

  void
  get_target_gids( std::vector< size_t >& target_gids,
    const size_t thrd,
    const synindex synapse_id,
    const std::string post_synaptic_element ) const
  {
    if ( get_syn_id() == synapse_id )
    {
      if ( C_[ 0 ].get_target( thrd )->get_synaptic_elements(
             post_synaptic_element ) != 0.0 )
      {
        target_gids.push_back( C_[ 0 ].get_target( thrd )->get_gid() );
      }
    }
  }

  void
  send( Event& e, thread t, const std::vector< ConnectorModel* >& cm )
  {
    typename ConnectionT::CommonPropertiesType const& cp =
      static_cast< GenericConnectorModel< ConnectionT >* >(
        cm[ C_[ 0 ].get_syn_id() ] )->get_common_properties();
    e.set_port( 0 );
    C_[ 0 ].send( e, t, ConnectorBase::get_t_lastspike(), cp );
    ConnectorBase::set_t_lastspike( e.get_stamp().get_ms() );

    ConnectorBase::send_weight_event( cp, e, t );
  }

  void
  trigger_update_weight( long vt_gid,
    thread t,
    const std::vector< spikecounter >& dopa_spikes,
    double t_trig,
    const std::vector< ConnectorModel* >& cm )
  {
	synindex syn_id = C_[ 0 ].get_syn_id();
    if ( static_cast< GenericConnectorModel< ConnectionT >* >( cm[ syn_id ] )
           ->get_common_properties()
<<<<<<< HEAD
           .get_vt_gid() == vt_gid )
    {
=======
           .get_vt_gid() == vt_gid
           ||
         static_cast< GenericConnectorModel< ConnectionT >* >( cm[ syn_id ] )
           ->get_common_properties()
           .get_vt_gid() == -2  
           ){
			   
	std::vector< spikecounter > dopa_temp = dopa_spikes;
    dopa_temp.push_back(spikecounter(1.0,vt_gid));
    const std::vector< spikecounter > dopa_temp2 = dopa_temp;
			   
>>>>>>> 7fc04f45
      C_[ 0 ].trigger_update_weight( t,
        dopa_temp2,
        t_trig,
        static_cast< GenericConnectorModel< ConnectionT >* >( cm[ syn_id ] )
          ->get_common_properties() );
<<<<<<< HEAD
    }
=======
      }
>>>>>>> 7fc04f45
  }

  synindex
  get_syn_id() const
  {
    return C_[ 0 ].get_syn_id();
  }

  const ConnectionT*
  get_C() const
  {
    return C_;
  }

  bool
  homogeneous_model()
  {
    return true;
  }
};


// homogeneous connector containing >=K_CUTOFF entries
// specialization to define recursion termination for push_back
// internally use a normal vector to store elements
template < typename ConnectionT >
class Connector< K_CUTOFF, ConnectionT > : public vector_like< ConnectionT >
{
  std::vector< ConnectionT > C_;

public:
  Connector( const Connector< K_CUTOFF - 1, ConnectionT >& C,
    const ConnectionT& c )
    : C_( K_CUTOFF ) //, syn_id_(C.get_syn_id())
  {
    for ( size_t i = 0; i < K_CUTOFF - 1; i++ )
    {
      C_[ i ] = C.get_C()[ i ];
    }
    C_[ K_CUTOFF - 1 ] = c;
  };

  /**
   * Creates a new connector and removes the ith connection. To do so, the
   * contents of the original connector are copied into the new one. The copy is
   * performed in two parts, first up to the specified index and then the rest
   * of the connections after the specified index in order to exclude the ith
   * connection from the copy. As a result, returns a connector with size
   * K_CUTOFF-1 from a connector of size K_CUTOFF.
   *
   * @param Cm1 Original connector of size K_CUTOFF
   * @param i The index of the connection to be deleted.
   */
  Connector( const Connector< K_CUTOFF, ConnectionT >& Cm1, size_t i )
  {
    assert( i < Cm1.get_C().size() && i >= 0 );
    for ( size_t k = 0; k < i; k++ )
    {
      C_[ k ] = Cm1.get_C()[ k ];
    }

    for ( size_t k = i + 1; k < K_CUTOFF; k++ )
    {
      C_[ k ] = Cm1.get_C()[ k + 1 ];
    }
  }

  ~Connector()
  {
  }

  void
  get_synapse_status( synindex syn_id, DictionaryDatum& d, port p ) const
  {
    if ( syn_id == C_[ 0 ].get_syn_id() )
    {
      assert( p >= 0 && static_cast< size_t >( p ) < C_.size() );
      C_[ p ].get_status( d );
    }
  }

  void
  set_synapse_status( synindex syn_id,
    ConnectorModel& cm,
    const DictionaryDatum& d,
    port p )
  {
    if ( syn_id == C_[ 0 ].get_syn_id() )
    {
      assert( p >= 0 && static_cast< size_t >( p ) < C_.size() );
      C_[ p ].set_status(
        d, static_cast< GenericConnectorModel< ConnectionT >& >( cm ) );
    }
  }

  size_t
  get_num_connections()
  {
    return C_.size();
  }

  size_t
  get_num_connections( synindex syn_id )
  {
    if ( syn_id == get_syn_id() )
    {
      return C_.size();
    }
    else
    {
      return 0;
    }
  }

  size_t
  get_num_connections( size_t target_gid, size_t thrd, synindex syn_id )
  {
    typename std::vector< ConnectionT >::iterator C_it;
    size_t num_connections = 0;
    if ( syn_id == get_syn_id() )
    {
      for ( C_it = C_.begin(); C_it != C_.end(); C_it++ )
      {
        if ( ( *C_it ).get_target( thrd )->get_gid() == target_gid )
        {
          num_connections++;
        }
      }
    }
    return num_connections;
  }

  ConnectorBase&
  push_back( const ConnectionT& c )
  {
    C_.push_back( c );
    return *this;
  }

  ConnectorBase&
  erase( size_t i )
  {
    typename std::vector< ConnectionT >::iterator it;
    it = C_.begin() + i;
    C_.erase( it );
    return *this;
  }

  size_t
  size()
  {
    return C_.size();
  }

  ConnectionT&
  at( size_t i )
  {
    if ( i >= C_.size() || i < 0 )
    {
      throw std::out_of_range( String::compose(
        "Invalid attempt to access a connection: index %1 out of range.", i ) );
    }
    return C_[ i ];
  }

  void
  get_connections( size_t source_gid,
    size_t thrd,
    synindex synapse_id,
    long synapse_label,
    std::deque< ConnectionID >& conns ) const
  {
    for ( size_t i = 0; i < C_.size(); i++ )
    {
      if ( get_syn_id() == synapse_id )
      {
        if ( synapse_label == UNLABELED_CONNECTION
          || C_[ i ].get_label() == synapse_label )
        {
          conns.push_back( ConnectionID( source_gid,
            C_[ i ].get_target( thrd )->get_gid(),
            thrd,
            synapse_id,
            i ) );
        }
      }
    }
  }

  void
  get_connections( size_t source_gid,
    size_t target_gid,
    size_t thrd,
    size_t synapse_id,
    long synapse_label,
    std::deque< ConnectionID >& conns ) const
  {
    if ( get_syn_id() == synapse_id )
    {
      for ( size_t i = 0; i < C_.size(); i++ )
      {
        if ( synapse_label == UNLABELED_CONNECTION
          || C_[ i ].get_label() == synapse_label )
        {
          if ( C_[ i ].get_target( thrd )->get_gid() == target_gid )
          {
            conns.push_back(
              ConnectionID( source_gid, target_gid, thrd, synapse_id, i ) );
          }
        }
      }
    }
  }

  void
  get_target_gids( std::vector< size_t >& target_gids,
    const size_t thrd,
    const synindex synapse_id,
    const std::string post_synaptic_element ) const
  {
    typename std::vector< ConnectionT >::const_iterator C_it;
    if ( get_syn_id() == synapse_id )
    {
      for ( C_it = C_.begin(); C_it != C_.end(); ++C_it )
      {
        if ( ( *C_it ).get_target( thrd )->get_synaptic_elements(
               post_synaptic_element ) != 0.0 )
        {
          target_gids.push_back( ( *C_it ).get_target( thrd )->get_gid() );
        }
      }
    }
  }
  void
  send( Event& e, thread t, const std::vector< ConnectorModel* >& cm )
  {
    synindex syn_id = C_[ 0 ].get_syn_id();
    typename ConnectionT::CommonPropertiesType const& cp =
      static_cast< GenericConnectorModel< ConnectionT >* >( cm[ syn_id ] )
        ->get_common_properties();

    for ( size_t i = 0; i < C_.size(); i++ )
    {
      e.set_port( i );
      C_[ i ].send( e, t, ConnectorBase::get_t_lastspike(), cp );
      ConnectorBase::send_weight_event( cp, e, t );
    }

    ConnectorBase::set_t_lastspike( e.get_stamp().get_ms() );
  }

  void
  trigger_update_weight( long vt_gid,
    thread t,
    const std::vector< spikecounter >& dopa_spikes,
    double t_trig,
    const std::vector< ConnectorModel* >& cm )
  {
	synindex syn_id = C_[ 0 ].get_syn_id();
    for ( size_t i = 0; i < C_.size(); i++ )
<<<<<<< HEAD
    {
      if ( static_cast< GenericConnectorModel< ConnectionT >* >( cm[ syn_id ] )
             ->get_common_properties()
             .get_vt_gid() == vt_gid )
      {
        C_[ i ].trigger_update_weight( t,
          dopa_spikes,
          t_trig,
          static_cast< GenericConnectorModel< ConnectionT >* >( cm[ syn_id ] )
            ->get_common_properties() );
      }
    }
=======
		if ( static_cast< GenericConnectorModel< ConnectionT >* >( cm[ syn_id ] )
			   ->get_common_properties()
			   .get_vt_gid() == vt_gid
			   ||
			 static_cast< GenericConnectorModel< ConnectionT >* >( cm[ syn_id ] )
			   ->get_common_properties()
			   .get_vt_gid() == -2  
			   ){

		std::vector< spikecounter > dopa_temp = dopa_spikes;
		dopa_temp.push_back(spikecounter(1.0,vt_gid));
		const std::vector< spikecounter > dopa_temp2 = dopa_temp;

		  C_[ i ].trigger_update_weight( t,
			dopa_temp2,
			t_trig,
			static_cast< GenericConnectorModel< ConnectionT >* >( cm[ syn_id ] )
			  ->get_common_properties() );
		  }
>>>>>>> 7fc04f45
  }

  synindex
  get_syn_id() const
  {
    return C_[ 0 ].get_syn_id();
  }

  bool
  homogeneous_model()
  {
    return true;
  }
};

// heterogeneous connector containing different types of synapses
// each entry is of type connectorbase, so in principle the structure could be
// nested indefinitely
// the logic in add_connection, however, assumes that these entries are
// homogeneous connectors
class HetConnector : public std::vector< ConnectorBase* >, public ConnectorBase
{
private:
  synindex primary_end_; // index of first secondary connector contained in the
                         // heterogeneous connector

public:
  HetConnector()
    : std::vector< ConnectorBase* >()
    , primary_end_( 0 )
  {
  }

  virtual ~HetConnector()
  {
    for ( size_t i = 0; i < size(); i++ )
    {
#ifdef USE_PMA
      at( i )->~ConnectorBase();
#else
      delete at( i );
#endif
    }
  }

  void
  get_synapse_status( synindex syn_id, DictionaryDatum& d, port p ) const
  {
    for ( size_t i = 0; i < size(); i++ )
    {
      at( i )->get_synapse_status( syn_id, d, p );
    }
  }

  void
  set_synapse_status( synindex syn_id,
    ConnectorModel& cm,
    const DictionaryDatum& d,
    port p )
  {
    for ( size_t i = 0; i < size(); i++ )
    {
      at( i )->set_synapse_status( syn_id, cm, d, p );
    }
  }

  size_t
  get_num_connections()
  {
    size_t n = 0;
    for ( size_t i = 0; i < size(); i++ )
    {
      n += at( i )->get_num_connections();
    }
    return n;
  }

  size_t
  get_num_connections( synindex syn_id )
  {
    for ( size_t i = 0; i < size(); i++ )
    {
      if ( syn_id == at( i )->get_syn_id() )
      {
        return at( i )->get_num_connections();
      }
    }
    return 0;
  }

  size_t
  get_num_connections( size_t target_gid, size_t thrd, synindex syn_id )
  {
    for ( size_t i = 0; i < size(); i++ )
    {
      if ( syn_id == at( i )->get_syn_id() )
      {
        return at( i )->get_num_connections( target_gid, thrd, syn_id );
      }
    }
    return 0;
  }

  void
  get_connections( size_t source_gid,
    size_t thrd,
    synindex synapse_id,
    long synapse_label,
    std::deque< ConnectionID >& conns ) const
  {
    for ( size_t i = 0; i < size(); i++ )
    {
      at( i )->get_connections(
        source_gid, thrd, synapse_id, synapse_label, conns );
    }
  }

  void
  get_connections( size_t source_gid,
    size_t target_gid,
    size_t thrd,
    size_t synapse_id,
    long synapse_label,
    std::deque< ConnectionID >& conns ) const
  {
    for ( size_t i = 0; i < size(); i++ )
    {
      at( i )->get_connections(
        source_gid, target_gid, thrd, synapse_id, synapse_label, conns );
    }
  }


  void
  get_target_gids( std::vector< size_t >& target_gids,
    const size_t thrd,
    const synindex synapse_id,
    const std::string post_synaptic_element ) const
  {
    for ( size_t i = 0; i < size(); ++i )
    {
      if ( synapse_id == at( i )->get_syn_id() )
      {
        at( i )->get_target_gids(
          target_gids, thrd, synapse_id, post_synaptic_element );
      }
    }
  }

  void
  send( Event& e, thread t, const std::vector< ConnectorModel* >& cm )
  {
    // for all primary connections delegate send to homogeneous connectors
    for ( size_t i = 0; i < primary_end_; i++ )
    {
      at( i )->send( e, t, cm );
    }
  }

  void
  trigger_update_weight( long vt_gid,
    thread t,
    const std::vector< spikecounter >& dopa_spikes,
    double t_trig,
    const std::vector< ConnectorModel* >& cm )
  {
<<<<<<< HEAD
    for ( size_t i = 0; i < size(); i++ )
    {
      at( i )->trigger_update_weight( vt_gid, t, dopa_spikes, t_trig, cm );
    }
=======
	for ( size_t i = 0; i < size(); i++ ){
      at( i )->trigger_update_weight( vt_gid, t, dopa_spikes, t_trig, cm );
	}
>>>>>>> 7fc04f45
  }

  void
  send_secondary( SecondaryEvent& e,
    thread t,
    const std::vector< ConnectorModel* >& cm )
  {
    // for all secondary connections delegate send to the matching homogeneous
    // connectors only
    for ( size_t i = primary_end_; i < size(); i++ )
    {
      if ( e.supports_syn_id( at( i )->get_syn_id() ) )
      {
        at( i )->send( e, t, cm );
      }
    }
  }

  // returns id of synapse type
  synindex
  get_syn_id() const
  {
    return invalid_synindex;
  }

  // returns true, if all synapse models are of same type
  bool
  homogeneous_model()
  {
    return false;
  }

  void
  add_connector( bool is_primary, ConnectorBase* conn )
  {
    if ( is_primary )
    {
      // if empty, insert (begin(), conn) inserts into the first position
      insert( begin() + primary_end_, conn );
      ++primary_end_;
    }
    else
    {
      push_back( conn );
    }
  }
};

} // of namespace nest

#endif<|MERGE_RESOLUTION|>--- conflicted
+++ resolved
@@ -512,20 +512,6 @@
   {
     synindex syn_id = C_[ 0 ].get_syn_id();
     for ( size_t i = 0; i < K; i++ )
-<<<<<<< HEAD
-    {
-      if ( static_cast< GenericConnectorModel< ConnectionT >* >( cm[ syn_id ] )
-             ->get_common_properties()
-             .get_vt_gid() == vt_gid )
-      {
-        C_[ i ].trigger_update_weight( t,
-          dopa_spikes,
-          t_trig,
-          static_cast< GenericConnectorModel< ConnectionT >* >( cm[ syn_id ] )
-            ->get_common_properties() );
-      }
-    }
-=======
 		if ( static_cast< GenericConnectorModel< ConnectionT >* >( cm[ syn_id ] )
 			   ->get_common_properties()
 			   .get_vt_gid() == vt_gid
@@ -545,7 +531,6 @@
 			static_cast< GenericConnectorModel< ConnectionT >* >( cm[ syn_id ] )
 			  ->get_common_properties() );
 		  }
->>>>>>> 7fc04f45
   }
 
   synindex
@@ -776,10 +761,6 @@
 	synindex syn_id = C_[ 0 ].get_syn_id();
     if ( static_cast< GenericConnectorModel< ConnectionT >* >( cm[ syn_id ] )
            ->get_common_properties()
-<<<<<<< HEAD
-           .get_vt_gid() == vt_gid )
-    {
-=======
            .get_vt_gid() == vt_gid
            ||
          static_cast< GenericConnectorModel< ConnectionT >* >( cm[ syn_id ] )
@@ -791,17 +772,12 @@
     dopa_temp.push_back(spikecounter(1.0,vt_gid));
     const std::vector< spikecounter > dopa_temp2 = dopa_temp;
 			   
->>>>>>> 7fc04f45
       C_[ 0 ].trigger_update_weight( t,
         dopa_temp2,
         t_trig,
         static_cast< GenericConnectorModel< ConnectionT >* >( cm[ syn_id ] )
           ->get_common_properties() );
-<<<<<<< HEAD
-    }
-=======
-      }
->>>>>>> 7fc04f45
+    }
   }
 
   synindex
@@ -1062,20 +1038,6 @@
   {
 	synindex syn_id = C_[ 0 ].get_syn_id();
     for ( size_t i = 0; i < C_.size(); i++ )
-<<<<<<< HEAD
-    {
-      if ( static_cast< GenericConnectorModel< ConnectionT >* >( cm[ syn_id ] )
-             ->get_common_properties()
-             .get_vt_gid() == vt_gid )
-      {
-        C_[ i ].trigger_update_weight( t,
-          dopa_spikes,
-          t_trig,
-          static_cast< GenericConnectorModel< ConnectionT >* >( cm[ syn_id ] )
-            ->get_common_properties() );
-      }
-    }
-=======
 		if ( static_cast< GenericConnectorModel< ConnectionT >* >( cm[ syn_id ] )
 			   ->get_common_properties()
 			   .get_vt_gid() == vt_gid
@@ -1095,7 +1057,6 @@
 			static_cast< GenericConnectorModel< ConnectionT >* >( cm[ syn_id ] )
 			  ->get_common_properties() );
 		  }
->>>>>>> 7fc04f45
   }
 
   synindex
@@ -1262,16 +1223,10 @@
     double t_trig,
     const std::vector< ConnectorModel* >& cm )
   {
-<<<<<<< HEAD
     for ( size_t i = 0; i < size(); i++ )
     {
       at( i )->trigger_update_weight( vt_gid, t, dopa_spikes, t_trig, cm );
     }
-=======
-	for ( size_t i = 0; i < size(); i++ ){
-      at( i )->trigger_update_weight( vt_gid, t, dopa_spikes, t_trig, cm );
-	}
->>>>>>> 7fc04f45
   }
 
   void
