--- conflicted
+++ resolved
@@ -200,37 +200,6 @@
     const index start_lcid,
     const index target_gid ) const = 0;
 
-<<<<<<< HEAD
-  void
-  trigger_update_weight( long vt_gid,
-    thread t,
-    const std::vector< spikecounter >& dopa_spikes,
-    double t_trig,
-    const std::vector< ConnectorModel* >& cm )
-  {
-    synindex syn_id = C_[ 0 ].get_syn_id();
-    for ( size_t i = 0; i < K; i++ )
-		if ( static_cast< GenericConnectorModel< ConnectionT >* >( cm[ syn_id ] )
-			   ->get_common_properties()
-			   .get_vt_gid() == vt_gid
-			   ||
-			 static_cast< GenericConnectorModel< ConnectionT >* >( cm[ syn_id ] )
-			   ->get_common_properties()
-			   .get_vt_gid() == -2  
-			   ){
-
-		std::vector< spikecounter > dopa_temp = dopa_spikes;
-		dopa_temp.push_back(spikecounter(1.0,vt_gid));
-		const std::vector< spikecounter > dopa_temp2 = dopa_temp;
-
-		  C_[ i ].trigger_update_weight( t,
-			dopa_temp2,
-			t_trig,
-			static_cast< GenericConnectorModel< ConnectionT >* >( cm[ syn_id ] )
-			  ->get_common_properties() );
-		  }
-  }
-=======
   /**
    * Returns local connection index of connection with correct target gid, using
    * lcids in matching_lcids array.
@@ -239,7 +208,6 @@
   find_matching_target( const thread tid,
     const std::vector< index >& matching_lcids,
     const index target_gid ) const = 0;
->>>>>>> bd2cba96
 
   /**
    * Disables a connection. This disables transfer of events.
@@ -411,85 +379,8 @@
     const std::string post_synaptic_element,
     std::vector< index >& target_gids ) const
   {
-<<<<<<< HEAD
-    typename ConnectionT::CommonPropertiesType const& cp =
-      static_cast< GenericConnectorModel< ConnectionT >* >(
-        cm[ C_[ 0 ].get_syn_id() ] )->get_common_properties();
-    e.set_port( 0 );
-    C_[ 0 ].send( e, t, ConnectorBase::get_t_lastspike(), cp );
-    ConnectorBase::set_t_lastspike( e.get_stamp().get_ms() );
-
-    ConnectorBase::send_weight_event( cp, e, t );
-  }
-
-  void
-  trigger_update_weight( long vt_gid,
-    thread t,
-    const std::vector< spikecounter >& dopa_spikes,
-    double t_trig,
-    const std::vector< ConnectorModel* >& cm )
-  {
-    synindex syn_id = C_[ 0 ].get_syn_id();
-    if ( static_cast< GenericConnectorModel< ConnectionT >* >( cm[ syn_id ] )
-           ->get_common_properties()
-           .get_vt_gid() == vt_gid
-           ||
-         static_cast< GenericConnectorModel< ConnectionT >* >( cm[ syn_id ] )
-           ->get_common_properties()
-           .get_vt_gid() == -2  
-           ){
-			   
-	std::vector< spikecounter > dopa_temp = dopa_spikes;
-    dopa_temp.push_back(spikecounter(1.0,vt_gid));
-    const std::vector< spikecounter > dopa_temp2 = dopa_temp;
-			   
-      C_[ 0 ].trigger_update_weight( t,
-        dopa_temp2,
-        t_trig,
-        static_cast< GenericConnectorModel< ConnectionT >* >( cm[ syn_id ] )
-          ->get_common_properties() );
-    }
-  }
-
-  synindex
-  get_syn_id() const
-  {
-    return C_[ 0 ].get_syn_id();
-  }
-
-  const ConnectionT*
-  get_C() const
-  {
-    return C_;
-  }
-
-  bool
-  homogeneous_model()
-  {
-    return true;
-  }
-};
-
-
-// homogeneous connector containing >=K_CUTOFF entries
-// specialization to define recursion termination for push_back
-// internally use a normal vector to store elements
-template < typename ConnectionT >
-class Connector< K_CUTOFF, ConnectionT > : public vector_like< ConnectionT >
-{
-  std::vector< ConnectionT > C_;
-
-public:
-  Connector( const Connector< K_CUTOFF - 1, ConnectionT >& C,
-    const ConnectionT& c )
-  {
-    C_.reserve( kernel().connection_manager.get_initial_connector_capacity() );
-
-    for ( size_t i = 0; i < K_CUTOFF - 1; i++ )
-=======
     index lcid = start_lcid;
     while ( true )
->>>>>>> bd2cba96
     {
       if ( C_[ lcid ].get_target( tid )->get_synaptic_elements(
              post_synaptic_element ) != 0.0 and not C_[ lcid ].is_disabled() )
@@ -574,72 +465,6 @@
     const double t_trig,
     const std::vector< ConnectorModel* >& cm )
   {
-<<<<<<< HEAD
-	synindex syn_id = C_[ 0 ].get_syn_id();
-    for ( size_t i = 0; i < C_.size(); i++ )
-		if ( static_cast< GenericConnectorModel< ConnectionT >* >( cm[ syn_id ] )
-			   ->get_common_properties()
-			   .get_vt_gid() == vt_gid
-			   ||
-			 static_cast< GenericConnectorModel< ConnectionT >* >( cm[ syn_id ] )
-			   ->get_common_properties()
-			   .get_vt_gid() == -2  
-			   ){
-
-		std::vector< spikecounter > dopa_temp = dopa_spikes;
-		dopa_temp.push_back(spikecounter(1.0,vt_gid));
-		const std::vector< spikecounter > dopa_temp2 = dopa_temp;
-
-		  C_[ i ].trigger_update_weight( t,
-			dopa_temp2,
-			t_trig,
-			static_cast< GenericConnectorModel< ConnectionT >* >( cm[ syn_id ] )
-			  ->get_common_properties() );
-		  }
-  }
-
-  synindex
-  get_syn_id() const
-  {
-    return C_[ 0 ].get_syn_id();
-  }
-
-  bool
-  homogeneous_model()
-  {
-    return true;
-  }
-};
-
-// heterogeneous connector containing different types of synapses
-// each entry is of type connectorbase, so in principle the structure could be
-// nested indefinitely
-// the logic in add_connection, however, assumes that these entries are
-// homogeneous connectors
-class HetConnector : public std::vector< ConnectorBase* >, public ConnectorBase
-{
-private:
-  synindex primary_end_; // index of first secondary connector contained in the
-                         // heterogeneous connector
-
-public:
-  HetConnector()
-    : std::vector< ConnectorBase* >()
-    , primary_end_( 0 )
-  {
-  }
-
-  virtual ~HetConnector()
-  {
-    for ( size_t i = 0; i < size(); i++ )
-    {
-#ifdef USE_PMA
-      at( i )->~ConnectorBase();
-#else
-      delete at( i );
-#endif
-    }
-=======
     for ( size_t i = 0; i < C_.size(); ++i )
       if ( static_cast< GenericConnectorModel< ConnectionT >* >( cm[ syn_id_ ] )
              ->get_common_properties()
@@ -649,7 +474,6 @@
           t_trig,
           static_cast< GenericConnectorModel< ConnectionT >* >( cm[ syn_id_ ] )
             ->get_common_properties() );
->>>>>>> bd2cba96
   }
 
   void
