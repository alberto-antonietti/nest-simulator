/*
 *  connection_manager.cpp
 *
 *  This file is part of NEST.
 *
 *  Copyright (C) 2004 The NEST Initiative
 *
 *  NEST is free software: you can redistribute it and/or modify
 *  it under the terms of the GNU General Public License as published by
 *  the Free Software Foundation, either version 2 of the License, or
 *  (at your option) any later version.
 *
 *  NEST is distributed in the hope that it will be useful,
 *  but WITHOUT ANY WARRANTY; without even the implied warranty of
 *  MERCHANTABILITY or FITNESS FOR A PARTICULAR PURPOSE.  See the
 *  GNU General Public License for more details.
 *
 *  You should have received a copy of the GNU General Public License
 *  along with NEST.  If not, see <http://www.gnu.org/licenses/>.
 *
 */

#include "connection_manager.h"

// Generated includes:
#include "config.h"

// C++ includes:
#include <cassert>
#include <cmath>
#include <iomanip>
#include <limits>
#include <set>
#include <algorithm>
#include <vector>

// Includes from libnestutil:
#include "compose.hpp"
#include "logging.h"

// Includes from nestkernel:
#include "conn_builder.h"
#include "conn_builder_factory.h"
#include "connection_label.h"
#include "connector_base.h"
#include "connector_model.h"
#include "delay_checker.h"
#include "exceptions.h"
#include "kernel_manager.h"
#include "mpi_manager_impl.h"
#include "nest_names.h"
#include "node.h"
#include "nodelist.h"
#include "subnet.h"
#include "target_table_devices_impl.h"
#include "vp_manager_impl.h"

// Includes from sli:
#include "dictutils.h"
#include "sliexceptions.h"
#include "token.h"
#include "tokenutils.h"

nest::ConnectionManager::ConnectionManager()
  : connruledict_( new Dictionary() )
  , connbuilder_factories_()
  , min_delay_( 1 )
  , max_delay_( 1 )
  , keep_source_table_( true )
  , have_connections_changed_( true )
  , sort_connections_by_source_( true )
  , has_primary_connections_( false )
  , secondary_connections_exist_( false )
  , stdp_eps_( 1.0e-6 )
{
}

nest::ConnectionManager::~ConnectionManager()
{
  // Memory leak on purpose!
  // The ConnectionManager is deleted, when the network is deleted, and
  // this happens only, when main() is finished and we give the allocated memory
  // back to the system anyway. Hence, why bother cleaning up our highly
  // scattered connection infrastructure? They do not have any open files, which
  // need to be closed or similar.
}

void
nest::ConnectionManager::initialize()
{
  const thread num_threads = kernel().vp_manager.get_num_threads();
  connections_.resize( num_threads, NULL );
  secondary_recv_buffer_pos_.resize( num_threads, NULL );

#pragma omp parallel
  {
    const thread tid = kernel().vp_manager.get_thread_id();
    connections_[ tid ] = new std::vector< ConnectorBase* >(
      kernel().model_manager.get_num_synapse_prototypes() );
    secondary_recv_buffer_pos_[ tid ] =
      new std::vector< std::vector< size_t >* >();
  } // of omp parallel

  source_table_.initialize();
  target_table_.initialize();
  target_table_devices_.initialize();

  std::vector< DelayChecker > tmp2( kernel().vp_manager.get_num_threads() );
  delay_checkers_.swap( tmp2 );

  std::vector< std::vector< size_t > > tmp3(
    kernel().vp_manager.get_num_threads(), std::vector< size_t >() );
  num_connections_.swap( tmp3 );

  // The following line is executed by all processes, no need to communicate
  // this change in delays.
  min_delay_ = max_delay_ = 1;
}

void
nest::ConnectionManager::finalize()
{
  source_table_.finalize();
  target_table_.finalize();
  target_table_devices_.finalize();
  delete_connections_();

  delete_secondary_recv_buffer_pos();
}

void
nest::ConnectionManager::delete_secondary_recv_buffer_pos()
{
  for ( std::vector< std::vector< std::vector< size_t >* >* >::iterator it =
          secondary_recv_buffer_pos_.begin();
        it != secondary_recv_buffer_pos_.end();
        ++it )
  {
    for (
      std::vector< std::vector< size_t >* >::iterator iit = ( *it )->begin();
      iit != ( *it )->end();
      ++iit )
    {
      delete *iit;
    }
    delete *it;
  }
}

void
nest::ConnectionManager::set_status( const DictionaryDatum& d )
{
  for ( size_t i = 0; i < delay_checkers_.size(); ++i )
  {
    delay_checkers_[ i ].set_status( d );
  }

  updateValue< bool >( d, names::keep_source_table, keep_source_table_ );
  if ( not keep_source_table_
    and kernel().sp_manager.is_structural_plasticity_enabled() )
  {
    throw KernelException(
      "If structural plasticity is enabled, keep_source_table can not be set "
      "to false." );
  }

  updateValue< bool >(
    d, names::sort_connections_by_source, sort_connections_by_source_ );
  if ( not sort_connections_by_source_
    and kernel().sp_manager.is_structural_plasticity_enabled() )
  {
    throw KernelException(
      "If structural plasticity is enabled, sort_connections_by_source can not "
      "be set to false." );
  }
  //  Need to update the saved values if we have changed the delay bounds.
  if ( d->known( names::min_delay ) or d->known( names::max_delay ) )
  {
    update_delay_extrema_();
  }
}

nest::DelayChecker&
nest::ConnectionManager::get_delay_checker()
{
  return delay_checkers_[ kernel().vp_manager.get_thread_id() ];
}

void
nest::ConnectionManager::get_status( DictionaryDatum& dict )
{
  update_delay_extrema_();
  def< double >(
    dict, names::min_delay, Time( Time::step( min_delay_ ) ).get_ms() );
  def< double >(
    dict, names::max_delay, Time( Time::step( max_delay_ ) ).get_ms() );

  const size_t n = get_num_connections();
  def< long >( dict, names::num_connections, n );
  def< bool >( dict, names::keep_source_table, keep_source_table_ );
  def< bool >(
    dict, names::sort_connections_by_source, sort_connections_by_source_ );
}

DictionaryDatum
nest::ConnectionManager::get_synapse_status( const index source_gid,
  const index target_gid,
  const thread tid,
  const synindex syn_id,
  const index lcid ) const
{
  kernel().model_manager.assert_valid_syn_id( syn_id );

  DictionaryDatum dict( new Dictionary );
  ( *dict )[ names::source ] = source_gid;
  ( *dict )[ names::synapse_model ] = LiteralDatum(
    kernel().model_manager.get_synapse_prototype( syn_id ).get_name() );

  const Node* source = kernel().node_manager.get_node( source_gid, tid );
  const Node* target = kernel().node_manager.get_node( target_gid, tid );

  // synapses from neurons to neurons and from neurons to globally
  // receiving devices
  if ( ( source->has_proxies() and target->has_proxies()
         and ( *connections_[ tid ] )[ syn_id ] != NULL )
    or ( ( source->has_proxies() and not target->has_proxies()
         and not target->local_receiver()
         and ( *connections_[ tid ] )[ syn_id ] != NULL ) ) )
  {
    ( *connections_[ tid ] )[ syn_id ]->get_synapse_status( tid, lcid, dict );
  }
  else if ( source->has_proxies() and not target->has_proxies()
    and target->local_receiver() )
  {
    target_table_devices_.get_synapse_status_to_device(
      tid, source_gid, syn_id, dict, lcid );
  }
  else if ( not source->has_proxies() )
  {
    const index ldid = source->get_local_device_id();
    target_table_devices_.get_synapse_status_from_device(
      tid, ldid, syn_id, dict, lcid );
  }
  else
  {
    assert( false );
  }

  return dict;
}

void
nest::ConnectionManager::set_synapse_status( const index source_gid,
  const index target_gid,
  const thread tid,
  const synindex syn_id,
  const index lcid,
  const DictionaryDatum& dict )
{
  kernel().model_manager.assert_valid_syn_id( syn_id );

  const Node* source = kernel().node_manager.get_node( source_gid, tid );
  const Node* target = kernel().node_manager.get_node( target_gid, tid );

  try
  {
    // synapses from neurons to neurons and from neurons to globally
    // receiving devices
    if ( ( source->has_proxies() and target->has_proxies()
           and ( *connections_[ tid ] )[ syn_id ] != NULL )
      or ( ( source->has_proxies() and not target->has_proxies()
           and not target->local_receiver()
           and ( *connections_[ tid ] )[ syn_id ] != NULL ) ) )
    {
      ( *connections_[ tid ] )[ syn_id ]->set_synapse_status( lcid,
        dict,
        kernel().model_manager.get_synapse_prototype( syn_id, tid ) );
    }
    else if ( source->has_proxies() and not target->has_proxies()
      and target->local_receiver() )
    {
      target_table_devices_.set_synapse_status_to_device( tid,
        source_gid,
        syn_id,
        kernel().model_manager.get_synapse_prototype( syn_id, tid ),
        dict,
        lcid );
    }
    else if ( not source->has_proxies() )
    {
      const index ldid = source->get_local_device_id();
      target_table_devices_.set_synapse_status_from_device( tid,
        ldid,
        syn_id,
        kernel().model_manager.get_synapse_prototype( syn_id, tid ),
        dict,
        lcid );
    }
    else
    {
      assert( false );
    }
  }
  catch ( BadProperty& e )
  {
    throw BadProperty( String::compose(
      "Setting status of '%1' connecting from GID %2 to GID %3 via port %4: %5",
      kernel().model_manager.get_synapse_prototype( syn_id, tid ).get_name(),
      source_gid,
      target_gid,
      lcid,
      e.message() ) );
  }
}

void
nest::ConnectionManager::delete_connections_()
{
  for ( std::vector< std::vector< ConnectorBase* >* >::iterator it =
          connections_.begin();
        it != connections_.end();
        ++it )
  {
    for ( std::vector< ConnectorBase* >::iterator iit = ( *it )->begin();
          iit != ( *it )->end();
          ++iit )
    {
      delete *iit;
    }
    delete *it;
  }
  connections_.clear();
}

const nest::Time
nest::ConnectionManager::get_min_delay_time_() const
{
  Time min_delay = Time::pos_inf();

  std::vector< DelayChecker >::const_iterator it;
  for ( it = delay_checkers_.begin(); it != delay_checkers_.end(); ++it )
  {
    min_delay = std::min( min_delay, it->get_min_delay() );
  }

  return min_delay;
}

const nest::Time
nest::ConnectionManager::get_max_delay_time_() const
{
  Time max_delay = Time::get_resolution();

  std::vector< DelayChecker >::const_iterator it;
  for ( it = delay_checkers_.begin(); it != delay_checkers_.end(); ++it )
  {
    max_delay = std::max( max_delay, it->get_max_delay() );
  }

  return max_delay;
}

bool
nest::ConnectionManager::get_user_set_delay_extrema() const
{
  bool user_set_delay_extrema = false;

  std::vector< DelayChecker >::const_iterator it;
  for ( it = delay_checkers_.begin(); it != delay_checkers_.end(); ++it )
  {
    user_set_delay_extrema |= it->get_user_set_delay_extrema();
  }

  return user_set_delay_extrema;
}

nest::ConnBuilder*
nest::ConnectionManager::get_conn_builder( const std::string& name,
  const GIDCollection& sources,
  const GIDCollection& targets,
  const DictionaryDatum& conn_spec,
  const DictionaryDatum& syn_spec )
{
  const size_t rule_id = connruledict_->lookup( name );
  return connbuilder_factories_.at( rule_id )->create(
    sources, targets, conn_spec, syn_spec );
}

void
nest::ConnectionManager::calibrate( const TimeConverter& tc )
{
  for ( thread tid = 0; tid < kernel().vp_manager.get_num_threads(); ++tid )
  {
    delay_checkers_[ tid ].calibrate( tc );
  }
}

void
nest::ConnectionManager::connect( const GIDCollection& sources,
  const GIDCollection& targets,
  const DictionaryDatum& conn_spec,
  const DictionaryDatum& syn_spec )
{
  have_connections_changed_ = true;

  conn_spec->clear_access_flags();
  syn_spec->clear_access_flags();

  if ( not conn_spec->known( names::rule ) )
  {
    throw BadProperty( "Connectivity spec must contain connectivity rule." );
  }
  const Name rule_name =
    static_cast< const std::string >( ( *conn_spec )[ names::rule ] );

  if ( not connruledict_->known( rule_name ) )
  {
    throw BadProperty(
      String::compose( "Unknown connectivity rule: %1", rule_name ) );
  }

  const long rule_id = ( *connruledict_ )[ rule_name ];

  ConnBuilder* cb = connbuilder_factories_.at( rule_id )->create(
    sources, targets, conn_spec, syn_spec );
  assert( cb != 0 );

  // at this point, all entries in conn_spec and syn_spec have been checked
  ALL_ENTRIES_ACCESSED(
    *conn_spec, "Connect", "Unread dictionary entries in conn_spec: " );
  ALL_ENTRIES_ACCESSED(
    *syn_spec, "Connect", "Unread dictionary entries in syn_spec: " );

  cb->connect();
  delete cb;
}

void
nest::ConnectionManager::update_delay_extrema_()
{
  min_delay_ = get_min_delay_time_().get_steps();
  max_delay_ = get_max_delay_time_().get_steps();

  if ( not get_user_set_delay_extrema() )
  {
    // If no min/max_delay is set explicitly (SetKernelStatus), then the default
    // delay used by the SPBuilders have to be respected for the min/max_delay.
    min_delay_ =
      std::min( min_delay_, kernel().sp_manager.builder_min_delay() );
    max_delay_ =
      std::max( max_delay_, kernel().sp_manager.builder_max_delay() );
  }

  if ( kernel().mpi_manager.get_num_processes() > 1 )
  {
    std::vector< delay > min_delays( kernel().mpi_manager.get_num_processes() );
    min_delays[ kernel().mpi_manager.get_rank() ] = min_delay_;
    kernel().mpi_manager.communicate( min_delays );
    min_delay_ = *std::min_element( min_delays.begin(), min_delays.end() );

    std::vector< delay > max_delays( kernel().mpi_manager.get_num_processes() );
    max_delays[ kernel().mpi_manager.get_rank() ] = max_delay_;
    kernel().mpi_manager.communicate( max_delays );
    max_delay_ = *std::max_element( max_delays.begin(), max_delays.end() );
  }

  if ( min_delay_ == Time::pos_inf().get_steps() )
  {
    min_delay_ = Time::get_resolution().get_steps();
  }
}

// gid node thread syn_id dict delay weight
void
nest::ConnectionManager::connect( const index sgid,
  Node* target,
  thread target_thread,
  const synindex syn_id,
  const DictionaryDatum& params,
  const double delay,
  const double weight )
{
  kernel().model_manager.assert_valid_syn_id( syn_id );

  have_connections_changed_ = true;

  Node* const source = kernel().node_manager.get_node( sgid, target_thread );
  const thread tid = kernel().vp_manager.get_thread_id();

  // normal nodes and devices with proxies -> normal nodes and devices with
  // proxies
  if ( source->has_proxies() and target->has_proxies() )
  {
    connect_(
      *source, *target, sgid, target_thread, syn_id, params, delay, weight );
  }
  // normal nodes and devices with proxies -> normal devices
  else if ( source->has_proxies() and not target->has_proxies()
    and target->local_receiver() )
  {
    // Connections to nodes with one node per process (MUSIC proxies
    // or similar devices) have to be established by the thread of the
    // target if the source is on the local process even though the
    // source may be a proxy on target_thread.
    if ( target->one_node_per_process() and not source->is_proxy() )
    {
      connect_to_device_(
        *source, *target, sgid, target_thread, syn_id, params, delay, weight );
      return;
    }

    // make sure source is on this MPI rank and on this thread
    if ( source->is_proxy()
      or ( not source->is_proxy() and source->get_thread() != tid ) )
    {
      return;
    }

    connect_to_device_(
      *source, *target, sgid, target_thread, syn_id, params, delay, weight );
  }
  // normal devices -> normal nodes and devices with proxies
  else if ( not source->has_proxies() and target->has_proxies() )
  {
    connect_from_device_(
      *source, *target, target_thread, syn_id, params, delay, weight );
  }
  // normal devices -> normal devices
  else if ( not source->has_proxies() and not target->has_proxies() )
  {
    // create connection only on suggested thread of target
    const thread tid = kernel().vp_manager.get_thread_id();
    const thread suggested_thread = kernel().vp_manager.vp_to_thread(
      kernel().vp_manager.suggest_vp_for_gid( target->get_gid() ) );
    if ( suggested_thread == tid )
    {
      connect_from_device_(
        *source, *target, suggested_thread, syn_id, params, delay, weight );
    }
  }
  // globally receiving devices, e.g. volume transmitter
  else if ( not target->has_proxies() and not target->local_receiver() )
  {
    // we do not allow to connect a device to a global receiver at the moment
    if ( not source->has_proxies() )
    {
      return;
    }
    target = kernel().node_manager.get_node( target->get_gid(), tid );
    connect_( *source, *target, sgid, tid, syn_id, params, delay, weight );
  }
  else
  {
    assert( false );
  }
}

// gid gid dict
bool
nest::ConnectionManager::connect( const index sgid,
  const index tgid,
  const DictionaryDatum& params,
  const synindex syn_id )
{
  kernel().model_manager.assert_valid_syn_id( syn_id );

  have_connections_changed_ = true;

  const thread tid = kernel().vp_manager.get_thread_id();

  if ( not kernel().node_manager.is_local_gid( tgid ) )
  {
    return false;
  }

  Node* target = kernel().node_manager.get_node( tgid, tid );
  const thread target_thread = target->get_thread();
  Node* source = kernel().node_manager.get_node( sgid, target_thread );

  // normal nodes and devices with proxies -> normal nodes and devices with
  // proxies
  if ( source->has_proxies() and target->has_proxies() )
  {
    connect_( *source, *target, sgid, target_thread, syn_id, params );
  }
  // normal nodes and devices with proxies -> normal devices
  else if ( source->has_proxies() and not target->has_proxies()
    and target->local_receiver() )
  {
    // Connections to nodes with one node per process (MUSIC proxies
    // or similar devices) have to be established by the thread of the
    // target if the source is on the local process even though the
    // source may be a proxy on target_thread.
    if ( target->one_node_per_process() and not source->is_proxy() )
    {
      connect_to_device_(
        *source, *target, sgid, target_thread, syn_id, params );
      return true;
    }

    // make sure source is on this MPI rank
    if ( source->is_proxy()
      or ( not source->is_proxy() and source->get_thread() != tid ) )
    {
      return false;
    }

    connect_to_device_( *source, *target, sgid, target_thread, syn_id, params );
  }
  // normal devices -> normal nodes and devices with proxies
  else if ( not source->has_proxies() and target->has_proxies() )
  {
    connect_from_device_( *source, *target, target_thread, syn_id, params );
  }
  // normal devices -> normal devices
  else if ( not source->has_proxies() and not target->has_proxies() )
  {
    // create connection only on suggested thread of target
    const thread suggested_thread = kernel().vp_manager.vp_to_thread(
      kernel().vp_manager.suggest_vp_for_gid( target->get_gid() ) );
    if ( suggested_thread == tid )
    {
      connect_from_device_(
        *source, *target, suggested_thread, syn_id, params );
    }
  }
  // globally receiving devices, e.g. volume transmitter
  else if ( not target->has_proxies() and not target->local_receiver() )
  {
    // we do not allow to connect a device to a global receiver at the moment
    if ( not source->has_proxies() )
    {
      return false;
    }
    target = kernel().node_manager.get_node( tgid, tid );
    connect_( *source, *target, sgid, tid, syn_id, params );
  }
  else
  {
    assert( false );
  }

  // We did not exit prematurely due to proxies, so we have connected.
  return true;
}

void
nest::ConnectionManager::connect_( Node& s,
  Node& r,
  const index s_gid,
  const thread tid,
  const synindex syn_id,
  const DictionaryDatum& params,
  const double delay,
  const double weight )
{
  const bool is_primary =
    kernel().model_manager.get_synapse_prototype( syn_id, tid ).is_primary();

  kernel()
    .model_manager.get_synapse_prototype( syn_id, tid )
    .add_connection( s, r, connections_[ tid ], syn_id, params, delay, weight );
  source_table_.add_source( tid, syn_id, s_gid, is_primary );

  increase_connection_count( tid, syn_id );

  if ( is_primary )
  {
    has_primary_connections_ = true;
  }
  else
  {
    secondary_connections_exist_ = true;
  }
}

void
nest::ConnectionManager::connect_to_device_( Node& s,
  Node& r,
  const index s_gid,
  const thread tid,
  const synindex syn_id,
  const DictionaryDatum& params,
  const double delay,
  const double weight )
{
  // create entries in connection structure for connections to devices
  target_table_devices_.add_connection_to_device(
    s, r, s_gid, tid, syn_id, params, delay, weight );

  increase_connection_count( tid, syn_id );
}

void
nest::ConnectionManager::connect_from_device_( Node& s,
  Node& r,
  const thread tid,
  const synindex syn_id,
  const DictionaryDatum& params,
  const double delay,
  const double weight )
{
  // create entries in connections vector of devices
  target_table_devices_.add_connection_from_device(
    s, r, tid, syn_id, params, delay, weight );
  increase_connection_count( tid, syn_id );
}

void
nest::ConnectionManager::increase_connection_count( const thread tid,
  const synindex syn_id )
{
  if ( num_connections_[ tid ].size() <= syn_id )
  {
    num_connections_[ tid ].resize( syn_id + 1 );
  }
  ++num_connections_[ tid ][ syn_id ];
}

nest::index
nest::ConnectionManager::find_connection_sorted( const thread tid,
  const synindex syn_id,
  const index sgid,
  const index tgid )
{
  // lcid will hold the position of the /first/ connection from node
  // sgid to any local node or be invalid
  index lcid = source_table_.find_first_source( tid, syn_id, sgid );
  if ( lcid == invalid_index )
  {
    return invalid_index;
  }

  // lcid will hold the position of the /first/ connection from node
  // sgid to node tgid or be invalid
  lcid = ( *( *connections_[ tid ] )[ syn_id ] )
           .find_first_target( tid, lcid, tgid );
  if ( lcid != invalid_index )
  {
    return lcid;
  }

  return invalid_index;
}

nest::index
nest::ConnectionManager::find_connection_unsorted( const thread tid,
  const synindex syn_id,
  const index sgid,
  const index tgid )
{
  std::vector< index > matching_lcids;

  source_table_.find_all_sources_unsorted( tid, sgid, syn_id, matching_lcids );
  if ( matching_lcids.size() > 0 )
  {
    const index lcid = ( *( *connections_[ tid ] )[ syn_id ] )
                         .find_matching_target( tid, matching_lcids, tgid );
    if ( lcid != invalid_index )
    {
      return lcid;
    }
  }

  return invalid_index;
}

void
nest::ConnectionManager::disconnect( const thread tid,
  const synindex syn_id,
  const index sgid,
  const index tgid )
{
  have_connections_changed_ = true;

  assert( syn_id != invalid_synindex );

  index lcid = find_connection_sorted( tid, syn_id, sgid, tgid );
  if ( lcid == invalid_index )
  {
    lcid = find_connection_unsorted( tid, syn_id, sgid, tgid );
  }

  if ( lcid == invalid_index ) // this function should only be called
                               // with a valid connection
  {
    throw InexistentConnection();
  }

  ( *( *connections_[ tid ] )[ syn_id ] ).disable_connection( lcid );
  source_table_.disable_connection( tid, syn_id, lcid );

  --num_connections_[ tid ][ syn_id ];
}

void
nest::ConnectionManager::data_connect_single( const index source_id,
  DictionaryDatum params,
  const index syn_id )
{
  // We extract the parameters from the dictionary explicitly since getValue()
  // for DoubleVectorDatum
  // copies the data into an array, from which the data must then be copied once
  // more.
  Dictionary::iterator di_s, di_t;

  // To save time, we first create the parameter dictionary for connect(), then
  // we copy
  // all keys from the original dictionary into the parameter dictionary.
  // We can the later use iterators to change the values inside the parameter
  // dictionary,
  // rather than using the lookup operator.
  // We also do the parameter checking here so that we can later use unsafe
  // operations.
  for ( di_s = ( *params ).begin(); di_s != ( *params ).end(); ++di_s )
  {
    DoubleVectorDatum const* tmp =
      dynamic_cast< DoubleVectorDatum* >( di_s->second.datum() );
    IntVectorDatum const* tmpint =
      dynamic_cast< IntVectorDatum* >( di_s->second.datum() );
    ArrayDatum* ad = dynamic_cast< ArrayDatum* >( di_s->second.datum() );
    if ( tmp == 0 )
    {

      std::string msg = String::compose(
        "Parameter '%1' must be a DoubleVectorArray or numpy.array. ",
        di_s->first.toString() );
      LOG( M_DEBUG, "DataConnect", msg );
      LOG( M_DEBUG, "DataConnect", "Trying to convert, but this takes time." );

      if ( tmpint )
      {
        std::vector< double >* data =
          new std::vector< double >( ( *tmpint )->begin(), ( *tmpint )->end() );
        DoubleVectorDatum* dvd = new DoubleVectorDatum( data );
        di_s->second = dvd;
      }
      else if ( ad )
      {
        std::vector< double >* data = new std::vector< double >;
        ad->toVector( *data );
        DoubleVectorDatum* dvd = new DoubleVectorDatum( data );
        di_s->second = dvd;
      }
      else
      {
        throw TypeMismatch( DoubleVectorDatum().gettypename().toString()
            + " or " + ArrayDatum().gettypename().toString(),
          di_s->second.datum()->gettypename().toString() );
      }
    }
  }

  const Token target_t = params->lookup2( names::target );
  DoubleVectorDatum const* ptarget_ids =
    static_cast< DoubleVectorDatum* >( target_t.datum() );
  const std::vector< double >& target_ids( **ptarget_ids );

  // Only to check consistent
  const Token weight_t = params->lookup2( names::weight );
  DoubleVectorDatum const* pweights =
    static_cast< DoubleVectorDatum* >( weight_t.datum() );

  const Token delay_t = params->lookup2( names::delay );
  DoubleVectorDatum const* pdelays =
    static_cast< DoubleVectorDatum* >( delay_t.datum() );


  bool complete_wd_lists = ( ( *ptarget_ids )->size() == ( *pweights )->size()
    and ( *pweights )->size() == ( *pdelays )->size() );
  // check if we have consistent lists for weights and delays
  if ( not complete_wd_lists )
  {
    LOG( M_ERROR,
      "DataConnect",
      "All lists in the parameter dictionary must be of equal size." );
    throw DimensionMismatch();
  }

  Node* source = kernel().node_manager.get_node( source_id );

  Subnet* source_comp = dynamic_cast< Subnet* >( source );
  if ( source_comp != 0 )
  {
    LOG( M_INFO, "DataConnect", "Source ID is a subnet; I will iterate it." );

    // collect all leaves in source subnet, then data-connect each leaf
    LocalLeafList local_sources( *source_comp );
    std::vector< MPIManager::NodeAddressingData > global_sources;
    kernel().mpi_manager.communicate( local_sources, global_sources );
    for ( std::vector< MPIManager::NodeAddressingData >::iterator src =
            global_sources.begin();
          src != global_sources.end();
          ++src )
    {
      data_connect_single( src->get_gid(), params, syn_id );
    }

    return;
  }

#pragma omp parallel private( di_s )
  {
    thread tid = kernel().vp_manager.get_thread_id();
    DictionaryDatum par_i( new Dictionary() );

    size_t n_targets = target_ids.size();
    for ( index i = 0; i < n_targets; ++i )
    {
      Node* target = 0;
      try
      {
        target = kernel().node_manager.get_node( target_ids[ i ], tid );
      }
      catch ( UnknownNode& e )
      {
        std::string msg = String::compose(
          "Target with ID %1 does not exist. "
          "The connection will be ignored.",
          target_ids[ i ] );
        if ( not e.message().empty() )
        {
          msg += "\nDetails: " + e.message();
        }
        LOG( M_WARNING, "DataConnect", msg.c_str() );
        continue;
      }

      if ( target->get_thread() != tid )
      {
        continue;
      }

      // here we fill a parameter dictionary with the values of the current loop
      // index.
      for ( di_s = ( *params ).begin(); di_s != ( *params ).end(); ++di_s )
      {
        DoubleVectorDatum const* tmp =
          static_cast< DoubleVectorDatum* >( di_s->second.datum() );
        const std::vector< double >& tmpvec = **tmp;
        par_i->insert( di_s->first, Token( new DoubleDatum( tmpvec[ i ] ) ) );
      }

      try
      {
        connect( source_id, target_ids[ i ], par_i, syn_id );
      }
      catch ( UnexpectedEvent& e )
      {
        std::string msg = String::compose(
          "Target with ID %1 does not support the connection. "
          "The connection will be ignored.",
          target_ids[ i ] );
        if ( not e.message().empty() )
        {
          msg += "\nDetails: " + e.message();
        }
        LOG( M_WARNING, "DataConnect", msg.c_str() );
        continue;
      }
      catch ( IllegalConnection& e )
      {
        std::string msg = String::compose(
          "Target with ID %1 does not support the connection. "
          "The connection will be ignored.",
          target_ids[ i ] );
        if ( not e.message().empty() )
        {
          msg += "\nDetails: " + e.message();
        }
        LOG( M_WARNING, "DataConnect", msg.c_str() );
        continue;
      }
      catch ( UnknownReceptorType& e )
      {
        std::string msg = String::compose(
          "In Connection from global source ID %1 to target ID %2: "
          "Target does not support requested receptor type. "
          "The connection will be ignored",
          source_id,
          target_ids[ i ] );
        if ( not e.message().empty() )
        {
          msg += "\nDetails: " + e.message();
        }
        LOG( M_WARNING, "DataConnect", msg.c_str() );
        continue;
      }
    }
  }
}

bool
nest::ConnectionManager::data_connect_connectome( const ArrayDatum& connectome )
{
  for ( Token* ct = connectome.begin(); ct != connectome.end(); ++ct )
  {
    DictionaryDatum cd = getValue< DictionaryDatum >( *ct );
    index target_gid = static_cast< size_t >( ( *cd )[ names::target ] );
    Node* target_node = kernel().node_manager.get_node( target_gid );
    size_t thr = target_node->get_thread();

    size_t syn_id = 0;
    index source_gid = ( *cd )[ names::source ];

    Token synmodel = cd->lookup( names::synapse_model );
    if ( not synmodel.empty() )
    {
      std::string synmodel_name = getValue< std::string >( synmodel );
      synmodel =
        kernel().model_manager.get_synapsedict()->lookup( synmodel_name );
      if ( not synmodel.empty() )
      {
        syn_id = static_cast< size_t >( synmodel );
      }
      else
      {
        throw UnknownModelName( synmodel_name );
      }
    }
    Node* source_node = kernel().node_manager.get_node( source_gid );
    connect_( *source_node, *target_node, source_gid, thr, syn_id, cd );
  }
  return true;
}


void
nest::ConnectionManager::trigger_update_weight( const long vt_id,
  const std::vector< spikecounter >& dopa_spikes,
  const double t_trig )
{
  const thread tid = kernel().vp_manager.get_thread_id();

  for ( std::vector< ConnectorBase* >::iterator it =
          ( *connections_[ tid ] ).begin();
        it != ( *connections_[ tid ] ).end();
        ++it )
  {
    if ( *it != NULL )
    {
      ( *it )->trigger_update_weight( vt_id,
        tid,
        dopa_spikes,
        t_trig,
        kernel().model_manager.get_synapse_prototypes( tid ) );
    }
  }
}

size_t
nest::ConnectionManager::get_num_target_data( const thread tid ) const
{
  size_t num_connections = 0;
  for ( synindex syn_id = 0; syn_id < ( *connections_[ tid ] ).size();
        ++syn_id )
  {
    if ( ( *connections_[ tid ] )[ syn_id ] != NULL )
    {
      num_connections += source_table_.num_unique_sources( tid, syn_id );
    }
  }
  return num_connections;
}

size_t
nest::ConnectionManager::get_num_connections() const
{
  size_t num_connections = 0;
  for ( index t = 0; t < num_connections_.size(); ++t )
  {
    for ( index s = 0; s < num_connections_[ t ].size(); ++s )
    {
      num_connections += num_connections_[ t ][ s ];
    }
  }

  return num_connections;
}

size_t
nest::ConnectionManager::get_num_connections( const synindex syn_id ) const
{
  size_t num_connections = 0;
  for ( index t = 0; t < num_connections_.size(); ++t )
  {
    if ( num_connections_[ t ].size() > syn_id )
    {
      num_connections += num_connections_[ t ][ syn_id ];
    }
  }

  return num_connections;
}

ArrayDatum
nest::ConnectionManager::get_connections( const DictionaryDatum& params ) const
{
  std::deque< ConnectionID > connectome;

  const Token& source_t = params->lookup( names::source );
  const Token& target_t = params->lookup( names::target );
  const Token& syn_model_t = params->lookup( names::synapse_model );
  const TokenArray* source_a = 0;
  const TokenArray* target_a = 0;
  long synapse_label = UNLABELED_CONNECTION;
  updateValue< long >( params, names::synapse_label, synapse_label );

  if ( not source_t.empty() )
  {
    source_a = dynamic_cast< TokenArray const* >( source_t.datum() );
  }
  if ( not target_t.empty() )
  {
    target_a = dynamic_cast< TokenArray const* >( target_t.datum() );
  }

  size_t syn_id = 0;

  // First we check, whether a synapse model is given.
  // If not, we will iterate all.
  if ( not syn_model_t.empty() )
  {
    Name synmodel_name = getValue< Name >( syn_model_t );
    const Token synmodel =
      kernel().model_manager.get_synapsedict()->lookup( synmodel_name );
    if ( not synmodel.empty() )
    {
      syn_id = static_cast< size_t >( synmodel );
    }
    else
    {
      throw UnknownModelName( synmodel_name.toString() );
    }
    get_connections( connectome, source_a, target_a, syn_id, synapse_label );
  }
  else
  {
    for ( syn_id = 0;
          syn_id < kernel().model_manager.get_num_synapse_prototypes();
          ++syn_id )
    {
      get_connections( connectome, source_a, target_a, syn_id, synapse_label );
    }
  }

  ArrayDatum result;
  result.reserve( connectome.size() );

  while ( not connectome.empty() )
  {
    result.push_back( ConnectionDatum( connectome.front() ) );
    connectome.pop_front();
  }

  return result;
}

// Helper method, that removes ConnectionIDs from input deque and
// appends them to output deque.
static inline std::deque< nest::ConnectionID >&
extend_connectome( std::deque< nest::ConnectionID >& out,
  std::deque< nest::ConnectionID >& in )
{
  while ( not in.empty() )
  {
    out.push_back( in.front() );
    in.pop_front();
  }

  return out;
}

void
nest::ConnectionManager::get_connections(
  std::deque< ConnectionID >& connectome,
  TokenArray const* source,
  TokenArray const* target,
  synindex syn_id,
  long synapse_label ) const
{
  if ( is_source_table_cleared() )
  {
    throw KernelException(
      "Invalid attempt to access connection information: source table was "
      "cleared." );
  }

  const size_t num_connections = get_num_connections( syn_id );

  if ( num_connections == 0 )
  {
    return;
  }

  if ( source == 0 and target == 0 )
  {
#pragma omp parallel
    {
      thread tid = kernel().vp_manager.get_thread_id();

      std::deque< ConnectionID > conns_in_thread;

      ConnectorBase* connections = ( *connections_[ tid ] )[ syn_id ];
      if ( connections != NULL )
      {
        // passing target_gid = 0 ignores target_gid while getting connections
        const size_t num_connections_in_thread = connections->size();
        for ( index lcid = 0; lcid < num_connections_in_thread; ++lcid )
        {
          const index source_gid = source_table_.get_gid( tid, syn_id, lcid );
          connections->get_connection(
            source_gid, 0, tid, syn_id, lcid, synapse_label, conns_in_thread );
        }
      }

      target_table_devices_.get_connections(
        0, 0, tid, syn_id, synapse_label, conns_in_thread );

      if ( conns_in_thread.size() > 0 )
      {
#pragma omp critical( get_connections )
        {
          extend_connectome( connectome, conns_in_thread );
        }
      }
    } // of omp parallel
    return;
  } // if
  else if ( source == 0 and target != 0 )
  {
#pragma omp parallel
    {
      thread tid = kernel().vp_manager.get_thread_id();

      std::deque< ConnectionID > conns_in_thread;

      ConnectorBase* connections = ( *connections_[ tid ] )[ syn_id ];
      if ( connections != NULL )
      {
        for ( size_t t_id = 0; t_id < target->size(); ++t_id )
        {
          const index target_gid = target->get( t_id );

          std::vector< index > source_lcids;
          connections->get_source_lcids( tid, target_gid, source_lcids );

          for ( size_t i = 0; i < source_lcids.size(); ++i )
          {
            conns_in_thread.push_back( ConnectionDatum( ConnectionID(
              source_table_.get_gid( tid, syn_id, source_lcids[ i ] ),
              target_gid,
              tid,
              syn_id,
              source_lcids[ i ] ) ) );
          }
        }
      }

      for ( size_t t_id = 0; t_id < target->size(); ++t_id )
      {
        const index target_gid = target->get( t_id );
        target_table_devices_.get_connections(
          0, target_gid, tid, syn_id, synapse_label, conns_in_thread );
      }

      if ( conns_in_thread.size() > 0 )
      {
#pragma omp critical( get_connections )
        {
          extend_connectome( connectome, conns_in_thread );
        }
      }
    } // of omp parallel
    return;
  } // else if
  else if ( source != 0 )
  {
#pragma omp parallel
    {
      thread tid = kernel().vp_manager.get_thread_id();

      std::deque< ConnectionID > conns_in_thread;

      std::vector< index > sources;
      source->toVector( sources );
      std::sort( sources.begin(), sources.end() );

      const ConnectorBase* connections = ( *connections_[ tid ] )[ syn_id ];
      if ( connections != NULL )
      {
        const size_t num_connections_in_thread = connections->size();
        for ( index lcid = 0; lcid < num_connections_in_thread; ++lcid )
        {
          const index source_gid = source_table_.get_gid( tid, syn_id, lcid );
          if ( std::binary_search(
                 sources.begin(), sources.end(), source_gid ) )
          {
            if ( target == 0 )
            {
              // passing target_gid = 0 ignores target_gid while getting
              // connections
              connections->get_connection( source_gid,
                0,
                tid,
                syn_id,
                lcid,
                synapse_label,
                conns_in_thread );
            }
            else
            {
              for ( size_t t_id = 0; t_id < target->size(); ++t_id )
              {
                const index target_gid = target->get( t_id );
                connections->get_connection( source_gid,
                  target_gid,
                  tid,
                  syn_id,
                  lcid,
                  synapse_label,
                  conns_in_thread );
              }
            }
          }
        }
      }

      for ( size_t s_id = 0; s_id < source->size(); ++s_id )
      {
        const index source_gid = source->get( s_id );
        if ( target == 0 )
        {
          target_table_devices_.get_connections(
            source_gid, 0, tid, syn_id, synapse_label, conns_in_thread );
        }
        else
        {
          for ( size_t t_id = 0; t_id < target->size(); ++t_id )
          {
            const index target_gid = target->get( t_id );
            target_table_devices_.get_connections( source_gid,
              target_gid,
              tid,
              syn_id,
              synapse_label,
              conns_in_thread );
          }
        }
      }

      if ( conns_in_thread.size() > 0 )
      {
#pragma omp critical( get_connections )
        {
          extend_connectome( connectome, conns_in_thread );
        }
      }
    } // of omp parallel
    return;
  } // else if
}

void
nest::ConnectionManager::get_source_gids_( const thread tid,
  const synindex syn_id,
  const index tgid,
  std::vector< index >& sources )
{
  std::vector< index > source_lcids;
  if ( ( *connections_[ tid ] )[ syn_id ] != NULL )
  {
    ( *( *connections_[ tid ] )[ syn_id ] )
      .get_source_lcids( tid, tgid, source_lcids );
    source_table_.get_source_gids( tid, syn_id, source_lcids, sources );
  }
}

void
nest::ConnectionManager::get_sources( const std::vector< index >& targets,
  const index syn_id,
  std::vector< std::vector< index > >& sources )
{
  sources.resize( targets.size() );
  for ( std::vector< std::vector< index > >::iterator i = sources.begin();
        i != sources.end();
        ++i )
  {
    ( *i ).clear();
  }

  for ( thread tid = 0; tid < kernel().vp_manager.get_num_threads(); ++tid )
  {
    for ( size_t i = 0; i < targets.size(); ++i )
    {
      get_source_gids_( tid, syn_id, targets[ i ], sources[ i ] );
    }
  }
}

void
nest::ConnectionManager::get_targets( const std::vector< index >& sources,
  const index syn_id,
  const std::string& post_synaptic_element,
  std::vector< std::vector< index > >& targets )
{
  targets.resize( sources.size() );
  for ( std::vector< std::vector< index > >::iterator i = targets.begin();
        i != targets.end();
        ++i )
  {
    ( *i ).clear();
  }

  for ( thread tid = 0; tid < kernel().vp_manager.get_num_threads(); ++tid )
  {
    for ( size_t i = 0; i < sources.size(); ++i )
    {
      // find targets in sorted part of connections
      const index start_lcid =
        source_table_.find_first_source( tid, syn_id, sources[ i ] );
      if ( start_lcid != invalid_index )
      {
        ( *( *connections_[ tid ] )[ syn_id ] )
          .get_target_gids(
            tid, start_lcid, post_synaptic_element, targets[ i ] );
      }

      // find targets in unsorted part of connections
      std::vector< index > matching_lcids;
      source_table_.find_all_sources_unsorted(
        tid, sources[ i ], syn_id, matching_lcids );

      // unsorted part should always be empty
      assert( matching_lcids.size() == 0 );
    }
  }
}

void
nest::ConnectionManager::sort_connections( const thread tid )
{
  assert( not source_table_.is_cleared() );
  if ( sort_connections_by_source_ )
  {
    for ( synindex syn_id = 0; syn_id < ( *connections_[ tid ] ).size();
          ++syn_id )
    {
      if ( ( *connections_[ tid ] )[ syn_id ] != NULL )
      {
        ( *( *connections_[ tid ] )[ syn_id ] )
          .sort_connections(
            *source_table_.get_thread_local_sources( tid )[ syn_id ] );
      }
    }
    remove_disabled_connections( tid );
    source_table_.update_last_sorted_source( tid );
  }
}

void
nest::ConnectionManager::reserve_connections( const thread tid,
  const synindex syn_id,
  const size_t count )
{
  kernel()
    .model_manager.get_synapse_prototype( syn_id, tid )
    .reserve_connections( connections_[ tid ], syn_id, count );

  source_table_.reserve( tid, syn_id, count );
}

void
nest::ConnectionManager::compute_target_data_buffer_size()
{
  // determine number of target data on this rank; since each thread
  // has its own datastructures, we need to count connections on every
  // thread separately to compute the total number of sources
  size_t num_target_data = 0;
  for ( thread tid = 0; tid < kernel().vp_manager.get_num_threads(); ++tid )
  {
    num_target_data += get_num_target_data( tid );
  }

  // determine maximum number of target data across all ranks, because
  // all ranks need identically sized buffers
  std::vector< long > global_num_target_data(
    kernel().mpi_manager.get_num_processes() );
  global_num_target_data[ kernel().mpi_manager.get_rank() ] = num_target_data;
  kernel().mpi_manager.communicate( global_num_target_data );
  const size_t max_num_target_data =
    *std::max_element(
      global_num_target_data.begin(), global_num_target_data.end() );

  // MPI buffers should have at least two entries per process
  const size_t min_num_target_data =
    2 * kernel().mpi_manager.get_num_processes();

  // adjust target data buffers accordingly
  if ( min_num_target_data < max_num_target_data )
  {
    kernel().mpi_manager.set_buffer_size_target_data( max_num_target_data );
  }
  else
  {
    kernel().mpi_manager.set_buffer_size_target_data( min_num_target_data );
  }
}

void
nest::ConnectionManager::compute_compressed_secondary_recv_buffer_positions(
  const thread tid )
{
#pragma omp single
  {
    buffer_pos_of_source_gid_syn_id_.clear();
  }

  source_table_.compute_buffer_pos_for_unique_secondary_sources(
    tid, buffer_pos_of_source_gid_syn_id_ );
  secondary_recv_buffer_pos_[ tid ]->resize(
    connections_[ tid ]->size(), NULL );

  const size_t chunk_size_secondary_events_in_int =
    kernel().mpi_manager.get_chunk_size_secondary_events_in_int();

  const synindex syn_id_end = connections_[ tid ]->size();
  for ( synindex syn_id = 0; syn_id < syn_id_end; ++syn_id )
  {
    std::vector< size_t >*& positions =
      ( *secondary_recv_buffer_pos_[ tid ] )[ syn_id ];

    if ( ( *connections_[ tid ] )[ syn_id ] != NULL )
    {
      if ( not kernel()
                 .model_manager.get_synapse_prototype( syn_id, tid )
                 .is_primary() )
      {
        positions = new std::vector< size_t >();
        const size_t lcid_end = get_num_connections_( tid, syn_id );
        ( *positions ).resize( lcid_end, 0 );

        // compute and store buffer position, this connection should
        // read secondary events from
        for ( size_t lcid = 0; lcid < lcid_end; ++lcid )
        {
          const index source_gid = source_table_.get_gid( tid, syn_id, lcid );
          const thread source_rank =
            kernel().mpi_manager.get_process_id_of_gid( source_gid );
          ( *positions )[ lcid ] =
            buffer_pos_of_source_gid_syn_id_
              [ source_table_.pack_source_gid_and_syn_id( source_gid, syn_id ) ]
            + chunk_size_secondary_events_in_int * source_rank;
        }
      }
    }
  }
}

void
nest::ConnectionManager::set_stdp_eps( const double stdp_eps )
{
  if ( not( stdp_eps < Time::get_resolution().get_ms() ) )
  {
    throw KernelException(
      "The epsilon used for spike-time comparison in STDP must be less "
      "than the simulation resolution." );
  }
  else if ( stdp_eps < 0 )
  {
    throw KernelException(
      "The epsilon used for spike-time comparison in STDP must not be "
      "negative." );
  }
  else
  {
    stdp_eps_ = stdp_eps;

    std::ostringstream os;
    os << "Epsilon for spike-time comparison in STDP was set to "
       << std::setprecision( std::numeric_limits< long double >::digits10 )
       << stdp_eps_ << ".";

    LOG( M_INFO, "ConnectionManager::set_stdp_eps", os.str() );
  }
}

// recv_buffer can not be a const reference as iterators used in
// secondary events must not be const
bool
nest::ConnectionManager::deliver_secondary_events( const thread tid,
  const bool called_from_wfr_update,
  std::vector< unsigned int >& recv_buffer )
{
  const std::vector< ConnectorModel* >& cm =
    kernel().model_manager.get_synapse_prototypes( tid );
  const Time stamp =
    kernel().simulation_manager.get_slice_origin() + Time::step( 1 );
  const std::vector< std::vector< size_t >* >& positions_tid =
    ( *secondary_recv_buffer_pos_[ tid ] );
  const synindex syn_id_end = positions_tid.size();
  for ( synindex syn_id = 0; syn_id < syn_id_end; ++syn_id )
  {
    if ( not called_from_wfr_update
      or ( called_from_wfr_update
           and kernel()
                 .model_manager.get_synapse_prototypes( tid )[ syn_id ]
                 ->supports_wfr() ) )
    {
      if ( positions_tid[ syn_id ] != NULL )
      {
        SecondaryEvent& prototype =
          kernel().model_manager.get_secondary_event_prototype( syn_id, tid );

        index lcid = 0;
        const size_t lcid_end = ( *positions_tid[ syn_id ] ).size();
        while ( lcid < lcid_end )
        {
          std::vector< unsigned int >::iterator readpos =
            recv_buffer.begin() + ( *positions_tid[ syn_id ] )[ lcid ];
          prototype << readpos;
          prototype.set_stamp( stamp );

          // send delivers event to all targets with the same source
          // and returns to how many targets this event was delivered
          lcid += ( *( *connections_[ tid ] )[ syn_id ] )
                    .send( tid, syn_id, lcid, cm, prototype );
        }
      }
    }
  }

  // read waveform relaxation done marker from last position in every
  // chunk
  bool done = true;
  const size_t chunk_size_in_int =
    kernel().mpi_manager.get_chunk_size_secondary_events_in_int();
  for ( thread rank = 0; rank < kernel().mpi_manager.get_num_processes();
        ++rank )
  {
    done = done and recv_buffer[ ( rank + 1 ) * chunk_size_in_int - 1 ];
  }
  return done;
}

void
nest::ConnectionManager::compress_secondary_send_buffer_pos( const thread tid )
{
  target_table_.compress_secondary_send_buffer_pos( tid );
}

void
nest::ConnectionManager::remove_disabled_connections( const thread tid )
{
  std::vector< ConnectorBase* >& connectors = *connections_[ tid ];

  for ( synindex syn_id = 0; syn_id < connectors.size(); ++syn_id )
  {
    if ( connectors[ syn_id ] == NULL )
    {
      continue;
    }
    const index first_disabled_index =
      source_table_.remove_disabled_sources( tid, syn_id );
    if ( first_disabled_index != invalid_index )
    {
      ( *connectors[ syn_id ] )
        .remove_disabled_connections( first_disabled_index );
    }
  }
}

void
nest::ConnectionManager::resize_connections()
{
  kernel().vp_manager.assert_single_threaded();

  // resize data structures for connections between neurons
  for ( thread tid = 0; tid < kernel().vp_manager.get_num_threads(); ++tid )
  {
    connections_[ tid ]->resize(
      kernel().model_manager.get_num_synapse_prototypes(), NULL );
    source_table_.resize_sources( tid );
  }

  // resize data structures for connections between neurons and
  // devices
  target_table_devices_.resize_to_number_of_synapse_types();
}

void
nest::ConnectionManager::sync_has_primary_connections()
{
  has_primary_connections_ =
    kernel().mpi_manager.any_true( has_primary_connections_ );
}

void
nest::ConnectionManager::check_secondary_connections_exist()
{
<<<<<<< HEAD
  secondary_connections_exist_ =
    kernel().mpi_manager.any_true( secondary_connections_exist_ );
=======
  secondary_connections_exist_ = kernel().mpi_manager.any_true( secondary_connections_exist_ );
}

void
nest::ConnectionManager::set_stdp_eps( const double stdp_eps )
{
  if ( not( stdp_eps < Time::get_resolution().get_ms() ) )
  {
    throw KernelException(
      "The epsilon used for spike-time comparison in STDP must be less "
      "than the simulation resolution." );
  }
  else if ( stdp_eps < 0 )
  {
    throw KernelException(
      "The epsilon used for spike-time comparison in STDP must not be "
      "negative." );
  }
  else
  {
    stdp_eps_ = stdp_eps;

    std::ostringstream os;
    os << "Epsilon for spike-time comparison in STDP was set to "
       << std::setprecision( std::numeric_limits< long double >::digits10 )
       << stdp_eps_ << ".";

    LOG( M_INFO, "ConnectionManager::set_stdp_eps", os.str() );
  }
>>>>>>> 426f17e2
}<|MERGE_RESOLUTION|>--- conflicted
+++ resolved
@@ -1698,11 +1698,8 @@
 void
 nest::ConnectionManager::check_secondary_connections_exist()
 {
-<<<<<<< HEAD
   secondary_connections_exist_ =
     kernel().mpi_manager.any_true( secondary_connections_exist_ );
-=======
-  secondary_connections_exist_ = kernel().mpi_manager.any_true( secondary_connections_exist_ );
 }
 
 void
@@ -1731,5 +1728,4 @@
 
     LOG( M_INFO, "ConnectionManager::set_stdp_eps", os.str() );
   }
->>>>>>> 426f17e2
 }