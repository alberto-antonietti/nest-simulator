--- conflicted
+++ resolved
@@ -922,19 +922,7 @@
   const std::vector< spikecounter >& dopa_spikes,
   const double t_trig )
 {
-<<<<<<< HEAD
- index t = kernel().vp_manager.get_thread_id();
-  //for ( index t = 0; t < kernel().vp_manager.get_num_threads(); ++t )
-    for ( tSConnector::const_nonempty_iterator it =
-            connections_[ t ].nonempty_begin();
-          it != connections_[ t ].nonempty_end();
-          ++it )
-      validate_pointer( *it )->trigger_update_weight( vt_id,
-        t,
-        dopa_spikes,
-        t_trig,
-        kernel().model_manager.get_synapse_prototypes( t ) );
-=======
+
   const index t = kernel().vp_manager.get_thread_id();
   for ( tSConnector::const_nonempty_iterator it =
           connections_[ t ].nonempty_begin();
@@ -945,7 +933,6 @@
       dopa_spikes,
       t_trig,
       kernel().model_manager.get_synapse_prototypes( t ) );
->>>>>>> 142e25f5
 }
 
 void
