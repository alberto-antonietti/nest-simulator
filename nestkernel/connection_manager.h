--- conflicted
+++ resolved
@@ -628,17 +628,8 @@
   //! Whether primary connections (spikes) exist.
   bool has_primary_connections_;
 
-<<<<<<< HEAD
-  //! Capacity growth factor to use beyond the limit
-  double large_connector_growth_factor_;
-
-  //! Maximum distance between (double) spike times in STDP that is
-  //! still considered 0. See issue #894
-  double stdp_eps_;
-=======
   //! Whether secondary connections (e.g., gap junctions) exist.
   bool secondary_connections_exist_;
->>>>>>> bd2cba96
 };
 
 inline DictionaryDatum&
@@ -810,14 +801,6 @@
   return has_primary_connections_;
 }
 
-<<<<<<< HEAD
-inline double
-ConnectionManager::get_stdp_eps() const
-{
-  return stdp_eps_;
-}
-
-=======
 inline bool
 ConnectionManager::secondary_connections_exist() const
 {
@@ -829,8 +812,7 @@
 {
   return sort_connections_by_source_;
 }
-  
->>>>>>> bd2cba96
+
 } // namespace nest
 
 #endif /* CONNECTION_MANAGER_H */