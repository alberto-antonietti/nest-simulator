/*
 *  gid_collection.h
 *
 *  This file is part of NEST.
 *
 *  Copyright (C) 2004 The NEST Initiative
 *
 *  NEST is free software: you can redistribute it and/or modify
 *  it under the terms of the GNU General Public License as published by
 *  the Free Software Foundation, either version 2 of the License, or
 *  (at your option) any later version.
 *
 *  NEST is distributed in the hope that it will be useful,
 *  but WITHOUT ANY WARRANTY; without even the implied warranty of
 *  MERCHANTABILITY or FITNESS FOR A PARTICULAR PURPOSE.  See the
 *  GNU General Public License for more details.
 *
 *  You should have received a copy of the GNU General Public License
 *  along with NEST.  If not, see <http://www.gnu.org/licenses/>.
 *
 */

#ifndef GID_COLLECTION_H
#define GID_COLLECTION_H

// C++ includes:
#include <ctime>
#include <ostream>
#include <stdexcept> // out_of_range
#include <vector>
#include <memory>

// Includes from libnestuil:
#include "lockptr.h"

// Includes from nestkernel:
#include "exceptions.h"
#include "nest_types.h"

// Includes from sli:
#include "arraydatum.h"
#include "dictdatum.h"

namespace nest
{
class GIDCollection;
class GIDCollectionPrimitive;
class GIDCollectionComposite;
class GIDCollectionMetadata;

typedef std::shared_ptr< GIDCollection > GIDCollectionPTR;
typedef std::shared_ptr< GIDCollectionMetadata > GIDCollectionMetadataPTR;

/**
 * Class for Metadata attached to GIDCollection.
 *
 * NEST modules that want to add metadata to GIDCollections they
 * create need to implement their own concrete subclass.
 */
class GIDCollectionMetadata
{
public:
  GIDCollectionMetadata()
  {
  }
  virtual ~GIDCollectionMetadata()
  {
  }

  virtual void set_status( const DictionaryDatum&, bool ) = 0;
  virtual void get_status( DictionaryDatum& ) const = 0;

  virtual void set_first_gid( index ) = 0;
  virtual index get_first_gid() const = 0;
  virtual std::string get_type() const = 0;
};

class GIDTriple
{
public:
  index gid;
  index model_id;
  size_t lid;
  GIDTriple()
    : gid( 0 )
    , model_id( 0 )
    , lid( 0 )
  {
  }
};

/**
 * Iterator for GIDCollections.
 *
 * This iterator can iterate over primitive and composite GIDCollections.
 * Behavior is determined by the constructor used to create the iterator.
 */
class gc_const_iterator
{
  friend class GIDCollectionPrimitive;
  friend class GIDCollectionComposite;

private:
  GIDCollectionPTR coll_ptr_; //!< holds pointer reference in safe iterators
  size_t element_idx_;        //!< index into (current) primitive gid collection
  size_t part_idx_;           //!< index into parts vector of composite collection
  size_t step_;               //!< step for skipping due to e.g. slicing

  /**
   * Pointer to primitive collection to iterate over.
   * Zero if iterator is for composite collection.
   */
  GIDCollectionPrimitive const* const primitive_collection_;

  /**
   * Pointer to composite collection to iterate over.
   * Zero if iterator is for primitive collection.
   */
  GIDCollectionComposite const* const composite_collection_;

  /**
   * Create safe iterator for GIDCollectionPrimitive.
   * @param collection_ptr smart pointer to collection to keep collection alive
   * @param collection  Collection to iterate over
   * @param offset  Index of collection element iterator points to
   * @param step    Step for skipping due to e.g. slicing
   */
  explicit gc_const_iterator( GIDCollectionPTR collection_ptr,
    const GIDCollectionPrimitive& collection,
    size_t offset,
    size_t step = 1 );

  /**
   * Create safe iterator for GIDCollectionComposite.
   * @param collection_ptr smart pointer to collection to keep collection alive
   * @param collection  Collection to iterate over
   * @param part    Index of part of collection iterator points to
   * @param offset  Index of element in GC part that iterator points to
   * @param step    Step for skipping due to e.g. slicing
   */
  explicit gc_const_iterator( GIDCollectionPTR collection_ptr,
    const GIDCollectionComposite& collection,
    size_t part,
    size_t offset,
    size_t step = 1 );

public:
  gc_const_iterator( const gc_const_iterator& );
  void get_current_part_offset( size_t&, size_t& );

  GIDTriple operator*() const;
  bool operator!=( const gc_const_iterator& rhs ) const;
  bool operator<( const gc_const_iterator& rhs ) const;
  bool operator<=( const gc_const_iterator& rhs ) const;

  gc_const_iterator& operator++();
  gc_const_iterator& operator+=( const size_t );
  gc_const_iterator operator+( const size_t ) const;

  void print_me( std::ostream& ) const;
};

/**
 * Superclass for GIDCollections.
 *
 * The superclass acts as an interface to the primitive and composite
 * GIDCollection types. It contains methods, mostly virtual, for the subclasses,
 * and also create()-methods to be interfaced externally.
 *
 * The superclass also contains handling of the fingerprint, a unique identity
 * the GIDCollection gets from the kernel on creation, which ensures that the
 * GIDCollection is not used after the kernel is reset.
 */
class GIDCollection
{
  friend class gc_const_iterator;

public:
  typedef gc_const_iterator const_iterator;

  /**
   * Initializer gets current fingerprint from the kernel.
   */
  GIDCollection();

  virtual ~GIDCollection()
  {
  }

  /**
   * Create a GIDCollection from a vector of GIDs. Results in a primitive if the
   * GIDs are homogeneous and contiguous, or a composite otherwise.
   *
   * @param gids Vector of GIDs from which to create the GIDCollection
   * @return a GIDCollection pointer to the created GIDCollection
   */
  static GIDCollectionPTR create( IntVectorDatum gids );

  /**
   * Create a GIDCollection from an array of GIDs. Results in a primitive if the
   * GIDs are homogeneous and contiguous, or a composite otherwise.
   *
   * @param gids Array of GIDs from which to create the GIDCollection
   * @return a GIDCollection pointer to the created GIDCollection
   */
  static GIDCollectionPTR create( TokenArray gids );

  /**
   * Check to see if the fingerprint of the GIDCollection matches that of the
   * kernel.
   *
   * @return true if the fingerprint matches that of the kernel, false otherwise
   */
  bool valid() const;

  /**
   * Print out the contents of the GIDCollection in a pretty and informative
   * way.
   */
  virtual void print_me( std::ostream& ) const = 0;

  /**
   * Get the GID in the specified index in the GIDCollection.
   *
   * @param idx Index in the GIDCollection
   * @return a GID
   */
  virtual index operator[]( size_t ) const = 0;

  /**
   * Join two GIDCollections. May return a primitive or composite, depending on
   * the input.
   *
   * @param rhs GIDCollection pointer to the GIDCollection to be added
   * @return a GIDCollection pointer
   */
  virtual GIDCollectionPTR operator+( GIDCollectionPTR ) const = 0;
  virtual bool operator==( GIDCollectionPTR ) const = 0;

  /**
   * Check if two GIDCollections are equal.
   *
   * @param rhs GIDCollection pointer to the GIDCollection to be checked against
   * @return true if they are equal, false otherwise
   */
  virtual bool operator!=( GIDCollectionPTR ) const;

  /**
   * Method to get an iterator representing the beginning of the GIDCollection.
   *
   * @return an iterator representing the beginning of the GIDCollection
   */
  virtual const_iterator begin( GIDCollectionPTR = GIDCollectionPTR( 0 ) ) const = 0;

  /**
   * Method to get an iterator representing the beginning of the GIDCollection.
   *
   * @return an iterator representing the beginning of the GIDCollection, in a
   * parallel context.
   */
  virtual const_iterator local_begin( GIDCollectionPTR = GIDCollectionPTR( 0 ) ) const = 0;

  /**
   * Method to get an iterator representing the beginning of the GIDCollection.
   *
   * @return an iterator representing the beginning of the GIDCollection, in an
   * MPI-parallel context.
   */
  virtual const_iterator MPI_local_begin( GIDCollectionPTR = GIDCollectionPTR( 0 ) ) const = 0;

  /**
   * Method to get an iterator representing the end of the GIDCollection.
   *
   * @param offset Index of element GC that iterator points to
   *
   * @return an iterator representing the end of the GIDCollection, taking
   * offset into account
   */
  virtual const_iterator end( GIDCollectionPTR = GIDCollectionPTR( 0 ) ) const = 0;

  /**
   * Method that creates an ArrayDatum filled with GIDs from the GIDCollection.
   *
   * @return an ArrayDatum containing GIDs
   */
  virtual ArrayDatum to_array() const = 0;

  /**
   * Get the size of the GIDCollection.
   *
   * @return number of GIDs in the GIDCollection
   */
  virtual size_t size() const = 0;

  /**
   * Check if the GIDCollection contains a specified GID
   *
   * @param gid GID to see if exists in the GIDCollection
   * @return true if the GIDCollection contains the GID, false otherwise
   */
  virtual bool contains( index gid ) const = 0;

  /**
   * Slices the GIDCollection to the boundaries, with an optional step
   * parameter. Note that the boundaries being specified are inclusive.
   *
   * @param start Index of the GIDCollection to start at
   * @param stop Index of the GIDCollection to stop at
   * @param step Number of places between GIDs to skip. Defaults to 1
   * @return a GIDCollection pointer to the new, sliced GIDCollection.
   */
  virtual GIDCollectionPTR slice( size_t start, size_t stop, size_t step ) const = 0;

  /**
   * Sets the metadata of the GIDCollection.
   *
   * @param meta A Metadata pointer
   */
  virtual void set_metadata( GIDCollectionMetadataPTR ) = 0;

  /**
   * Gets the metadata of the GIDCollection.
   *
   * @return A Metadata pointer
   */
  virtual GIDCollectionMetadataPTR get_metadata() const = 0;

  virtual bool is_range() const = 0;

  /**
   * Returns index of node with given GID in GIDCollection.
   *
   * @return Index of node with given GID; -1 if node not in GIDCollection.
   */
  virtual long find( const index ) const = 0;

private:
  std::clock_t fingerprint_; //!< Unique identity of the kernel that created the
                             //!< GIDCollection
  static GIDCollectionPTR create_();
  static GIDCollectionPTR create_( const std::vector< index >& );
};

/**
 * Subclass for the primitive GIDCollection type.
 *
 * The primitive type contains only homogeneous and contiguous GIDs. It also
 * contains model ID and metadata of the GIDs.
 */
class GIDCollectionPrimitive : public GIDCollection
{
  friend class gc_const_iterator;

private:
  index first_;                       //!< The first GID in the primitive
  index last_;                        //!< The last GID in the primitive
  index model_id_;                    //!< Model ID of the GIDs
  GIDCollectionMetadataPTR metadata_; //!< Pointer to the metadata of the GIDs

public:
  typedef gc_const_iterator const_iterator;

  /**
   * Create a primitive from a range of GIDs, with provided model ID and
   * metadata pointer.
   *
   * @param first The first GID in the primitive
   * @param last  The last GID in the primitive
   * @param model_id Model ID of the GIDs
   * @param meta Metadata pointer of the GIDs
   */
  GIDCollectionPrimitive( index first, index last, index model_id, GIDCollectionMetadataPTR );

  /**
   * Create a primitive from a range of GIDs, with provided model ID.
   *
   * @param first The first GID in the primitive
   * @param last  The last GID in the primitive
   * @param model_id Model ID of the GIDs
   */
  GIDCollectionPrimitive( index first, index last, index model_id );

  /**
   * Create a primitive from a range of GIDs. The model ID has to be found by
   * the constructor.
   *
   * @param first The first GID in the primitive
   * @param last  The last GID in the primitive
   */
  GIDCollectionPrimitive( index first, index last );

  /**
   * Primitive copy constructor.
   *
   * @param rhs Primitive to copy
   */
  GIDCollectionPrimitive( const GIDCollectionPrimitive& );

  /**
   * Create empty GIDCollection.
   *
   * @note This is only for use by SPBuilder.
   */
  GIDCollectionPrimitive();

  void print_me( std::ostream& ) const;
  void print_primitive( std::ostream& ) const;

  index operator[]( const size_t ) const;
  GIDCollectionPTR operator+( GIDCollectionPTR rhs ) const;
  bool operator==( const GIDCollectionPTR rhs ) const;
  bool operator==( const GIDCollectionPrimitive& rhs ) const;

  const_iterator begin( GIDCollectionPTR = GIDCollectionPTR( 0 ) ) const;
  const_iterator local_begin( GIDCollectionPTR = GIDCollectionPTR( 0 ) ) const;
  const_iterator MPI_local_begin( GIDCollectionPTR = GIDCollectionPTR( 0 ) ) const;
  const_iterator end( GIDCollectionPTR = GIDCollectionPTR( 0 ) ) const;

  //! Returns an ArrayDatum filled with GIDs from the primitive.
  ArrayDatum to_array() const;

  //! Returns total number of GIDs in the primitive.
  size_t size() const;

  bool contains( index gid ) const;
  GIDCollectionPTR slice( size_t start, size_t stop, size_t step = 1 ) const;

  void set_metadata( GIDCollectionMetadataPTR );

  GIDCollectionMetadataPTR get_metadata() const;

  bool is_range() const;

  long find( const index ) const;

  /**
   * Checks if GIDs in another primitive is a continuation of GIDs in this
   * primitive.
   *
   * @param other Primitive to check for continuity
   * @return True if the first element in the other primitive is the next after
   * the last element in this primitive, and they both have the same model ID.
   * Otherwise false.
   */
  bool is_contiguous_ascending( GIDCollectionPrimitive& other );

  /**
   * Checks if GIDs of another primitive is overlapping GIDs of this primitive
   *
   * @param rhs Primitive to be checked.
   * @return True if the other primitive overlaps, false otherwise.
   */
  bool overlapping( const GIDCollectionPrimitive& rhs ) const;
};

GIDCollectionPTR operator+( GIDCollectionPTR lhs, GIDCollectionPTR rhs );

/**
 * Subclass for the composite GIDCollection type.
 *
 * The composite type contains a collection of primitives which are not
 * contiguous and homogeneous with each other. If the composite is sliced, it
 * also holds information about what index to start at and which to end at, and
 * the step.
 */
class GIDCollectionComposite : public GIDCollection
{
  friend class gc_const_iterator;

private:
  std::vector< GIDCollectionPrimitive > parts_; //!< Vector of primitives
  size_t size_;                                 //!< Total number of GIDs
  size_t step_;                                 //!< Step length, set when slicing.
  size_t start_part_;                           //!< Primitive to start at, set when slicing
  size_t start_offset_;                         //!< Element to start at, set when slicing
  size_t stop_part_;                            //!< Primitive to stop at, set when slicing
  size_t stop_offset_;                          //!< Element to stop at, set when slicing

  /**
   * Goes through the vector of primitives, merging as much as possible.
   *
   * @param parts Vector of primitives to be merged.
   */
  void merge_parts( std::vector< GIDCollectionPrimitive >& parts ) const;

public:
  /**
   * Create a composite from a primitive, with boundaries and step length.
   *
   * @param primitive Primitive to be converted
   * @param start Offset in the primitive to begin at.
   * @param stop Offset in the primtive to stop at.
   * @param step Length to step in the primitive.
   */
  GIDCollectionComposite( const GIDCollectionPrimitive&, size_t, size_t, size_t );

  /**
     * Composite copy constructor.
     *
     * @param comp Composite to be copied.
     */
  GIDCollectionComposite( const GIDCollectionComposite& );

  /**
     * Creates a new composite from another, with boundaries and step length.
     * This constructor is used only when slicing.
     *
     * @param composite Composite to slice.
     * @param start Index in the composite to begin at.
     * @param stop Index in the composite to stop at.
     * @param step Length to step in the composite.
     */
  GIDCollectionComposite( const GIDCollectionComposite&, size_t, size_t, size_t );

  /**
   * Create a composite from a vector of primitives.
   *
   * @param parts Vector of primitives.
   */
  GIDCollectionComposite( const std::vector< GIDCollectionPrimitive >& );

  void print_me( std::ostream& ) const;

  index operator[]( const size_t ) const;

  /**
   * Addition operator.
   *
   * Joins this composite with another GIDCollection. The resulting
   * GIDCollection is sorted and merged, and converted to a primitive if
   * possible.
   *
   * @param rhs GIDCollection to add to this composite
   * @return a GIDCollection pointer to either a primitive or a composite.
   */
  GIDCollectionPTR operator+( GIDCollectionPTR rhs ) const;
  GIDCollectionPTR operator+( const GIDCollectionPrimitive& rhs ) const;
  bool operator==( const GIDCollectionPTR rhs ) const;

  const_iterator begin( GIDCollectionPTR = GIDCollectionPTR( 0 ) ) const;
  const_iterator local_begin( GIDCollectionPTR = GIDCollectionPTR( 0 ) ) const;
  const_iterator MPI_local_begin( GIDCollectionPTR = GIDCollectionPTR( 0 ) ) const;
  const_iterator end( GIDCollectionPTR = GIDCollectionPTR( 0 ) ) const;

  //! Returns an ArrayDatum filled with GIDs from the composite.
  ArrayDatum to_array() const;

  //! Returns total number of GIDs in the composite.
  size_t size() const;

  bool contains( index gid ) const;
  GIDCollectionPTR slice( size_t start, size_t stop, size_t step = 1 ) const;

  void set_metadata( GIDCollectionMetadataPTR );

  GIDCollectionMetadataPTR get_metadata() const;

  bool is_range() const;

  long find( const index ) const;
};

inline bool GIDCollection::operator!=( GIDCollectionPTR rhs ) const
{
  return not( *this == rhs );
}

inline void GIDCollection::set_metadata( GIDCollectionMetadataPTR )
{
  throw KernelException( "Cannot set Metadata on this type of GIDCollection." );
}

inline GIDTriple gc_const_iterator::operator*() const
{
  GIDTriple gt;
  if ( primitive_collection_ )
  {
    gt.gid = primitive_collection_->first_ + element_idx_;
    if ( gt.gid > primitive_collection_->last_ )
    {
      throw KernelException( "Invalid GIDCollection iterator" );
    }
    gt.model_id = primitive_collection_->model_id_;
    gt.lid = element_idx_;
  }
  else
  {
    // for efficiency we check each value instead of simply checking against
    // composite_collection->end()
    if ( composite_collection_->stop_offset_ != 0 or composite_collection_->stop_part_ != 0 )
    {
      if ( not( part_idx_ < composite_collection_->stop_part_
             or ( part_idx_ == composite_collection_->stop_part_
                  and element_idx_ < composite_collection_->stop_offset_ ) ) )
      {
        throw KernelException( "Invalid GIDCollection iterator" );
      }
    }
    else if ( part_idx_ >= composite_collection_->parts_.size()
      or element_idx_ >= composite_collection_->parts_[ part_idx_ ].size() )
    {
      throw KernelException( "Invalid GIDCollection iterator" );
    }

    // Add to local placement from GIDCollectionPrimitives that comes before the
    // current one.
    gt.lid = 0;
    for ( std::vector< GIDCollectionPrimitive >::const_iterator part = composite_collection_->parts_.begin();
          part != composite_collection_->parts_.end();
          ++part )
    {
      if ( ( *part ) == composite_collection_->parts_[ part_idx_ ] )
      {
        break;
      }
      gt.lid += part->size();
    }

    gt.gid = composite_collection_->parts_[ part_idx_ ][ element_idx_ ];
    gt.model_id = composite_collection_->parts_[ part_idx_ ].model_id_;
    gt.lid += element_idx_;
<<<<<<< HEAD

    // TODO481 : Temporary check of correctness
    if ( composite_collection_->operator[]( gt.lid ) != gt.gid )
    {
      std::cerr << composite_collection_->operator[]( gt.lid ) << " != " << gt.gid << std::endl;
      throw KernelException( "The GID at the local_placement does not match the GID of the Triple" );
    }

    // Add to local placement from GIDCollectionPrimitives that comes before the
    // current one.
    gt.lid = 0;
    for ( std::vector< GIDCollectionPrimitive >::const_iterator part = composite_collection_->parts_.begin();
          part != composite_collection_->parts_.end();
          ++part )
    {
      if ( ( *part ) == composite_collection_->parts_[ part_idx_ ] )
      {
        break;
      }
      gt.lid += part->size();
    }

    gt.gid = composite_collection_->parts_[ part_idx_ ][ element_idx_ ];
    gt.model_id = composite_collection_->parts_[ part_idx_ ].model_id_;
    gt.lid += element_idx_;

    // TODO481 : Temporary check of correctness
    if ( composite_collection_->operator[]( gt.lid ) != gt.gid )
    {
      std::cerr << composite_collection_->operator[]( gt.lid ) << " != " << gt.gid << std::endl;
      throw KernelException( "The GID at the local_placement does not match the GID of the Triple" );
    }
  }
  return gt;
}

inline gc_const_iterator& gc_const_iterator::operator++()
{
  if ( primitive_collection_ )
  {
    element_idx_ += step_;
=======
>>>>>>> 98102cc1
  }
  return gt;
}

inline gc_const_iterator& gc_const_iterator::operator++()
{
  if ( primitive_collection_ )
  {
    element_idx_ += step_;
  }
  else
  {
    element_idx_ += step_;
    // If we went past the size of the primitive, we need to adjust the element
    // and primitive part indices.
    size_t primitive_size = composite_collection_->parts_[ part_idx_ ].size();
    while ( element_idx_ >= primitive_size )
    {
      element_idx_ = element_idx_ - primitive_size;
      ++part_idx_;
      if ( part_idx_ < composite_collection_->parts_.size() )
      {
        primitive_size = composite_collection_->parts_[ part_idx_ ].size();
      }
    }
  }
  return *this;
}

inline gc_const_iterator& gc_const_iterator::operator+=( const size_t n )
{
  if ( primitive_collection_ )
  {
    element_idx_ += n * step_;
  }
  else
  {
    for ( size_t i = 0; i < n; ++i )
    {
      operator++();
    }
  }
  return *this;
}

inline gc_const_iterator gc_const_iterator::operator+( const size_t n ) const
{
  gc_const_iterator it = *this;
  return it += n;
}

inline bool gc_const_iterator::operator!=( const gc_const_iterator& rhs ) const
{
  return not( part_idx_ == rhs.part_idx_ and element_idx_ == rhs.element_idx_ );
}

inline bool gc_const_iterator::operator<( const gc_const_iterator& rhs ) const
{
  return ( part_idx_ < rhs.part_idx_ or ( part_idx_ == rhs.part_idx_ and element_idx_ < rhs.element_idx_ ) );
}

inline bool gc_const_iterator::operator<=( const gc_const_iterator& rhs ) const
{
  return ( part_idx_ < rhs.part_idx_ or ( part_idx_ == rhs.part_idx_ and element_idx_ <= rhs.element_idx_ ) );
}

inline void
gc_const_iterator::get_current_part_offset( size_t& part, size_t& offset )
{
  part = part_idx_;
  offset = element_idx_;
}

inline index GIDCollectionPrimitive::operator[]( const size_t idx ) const
{
  // throw exception if outside of GIDCollection
  if ( first_ + idx > last_ )
  {
    throw std::out_of_range( "pos points outside of the GIDCollection" );
  }
  return first_ + idx;
}

inline bool GIDCollectionPrimitive::operator==( GIDCollectionPTR rhs ) const
{
  GIDCollectionPrimitive const* const rhs_ptr = dynamic_cast< GIDCollectionPrimitive const* >( rhs.get() );

  return first_ == rhs_ptr->first_ and last_ == rhs_ptr->last_ and model_id_ == rhs_ptr->model_id_
    and metadata_ == rhs_ptr->metadata_;
}

inline bool GIDCollectionPrimitive::operator==( const GIDCollectionPrimitive& rhs ) const
{
  return first_ == rhs.first_ and last_ == rhs.last_ and model_id_ == rhs.model_id_ and metadata_ == rhs.metadata_;
}

inline GIDCollectionPrimitive::const_iterator
GIDCollectionPrimitive::begin( GIDCollectionPTR cp ) const
{
  return const_iterator( cp, *this, 0 );
}

inline GIDCollectionPrimitive::const_iterator
GIDCollectionPrimitive::end( GIDCollectionPTR cp ) const
{
  return const_iterator( cp, *this, size() );
}

inline size_t
GIDCollectionPrimitive::size() const
{
  // empty GC has first_ == last_ == 0, need to handle that special
  return std::min( last_, last_ - first_ + 1 );
}

inline bool
GIDCollectionPrimitive::contains( index gid ) const
{
  return first_ <= gid and gid <= last_;
}

inline void
GIDCollectionPrimitive::set_metadata( GIDCollectionMetadataPTR meta )
{
  metadata_ = meta;
}

inline GIDCollectionMetadataPTR
GIDCollectionPrimitive::get_metadata() const
{
  return metadata_;
}

inline bool
GIDCollectionPrimitive::is_range() const
{
  return true;
}

inline long
GIDCollectionPrimitive::find( const index neuron_id ) const
{
  if ( neuron_id > last_ )
  {
    return -1;
  }
  else
  {
    return neuron_id - first_;
  }
}

inline index GIDCollectionComposite::operator[]( const size_t i ) const
{
  long tot_prev_gids = 0;
  for ( std::vector< GIDCollectionPrimitive >::const_iterator gc = parts_.begin(); gc != parts_.end();
        ++gc ) // iterate over GIDCollections
  {
    if ( tot_prev_gids + ( *gc ).size() > i ) // is i in current GIDCollection?
    {
      long local_i = i - tot_prev_gids; // get local i
      return ( *gc )[ local_i ];
    }
    else // i is not in current GIDCollection
    {
      tot_prev_gids += ( *gc ).size();
    }
  }
  // throw exception if outside of GIDCollection
  throw std::out_of_range( "pos points outside of the GIDCollection" );
}


inline bool GIDCollectionComposite::operator==( GIDCollectionPTR rhs ) const
{
  GIDCollectionComposite const* const rhs_ptr = dynamic_cast< GIDCollectionComposite const* >( rhs.get() );

  if ( size_ != rhs_ptr->size() || parts_.size() != rhs_ptr->parts_.size() )
  {
    return false;
  }
  std::vector< GIDCollectionPrimitive >::const_iterator rhs_gc = rhs_ptr->parts_.begin();
  for ( std::vector< GIDCollectionPrimitive >::const_iterator lhs_gc = parts_.begin(); lhs_gc != parts_.end();
        ++lhs_gc, ++rhs_gc ) // iterate over GIDCollections
  {
    if ( not( ( *lhs_gc ) == ( *rhs_gc ) ) )
    {
      return false;
    }
  }
  return true;
}

inline GIDCollectionComposite::const_iterator
GIDCollectionComposite::begin( GIDCollectionPTR cp ) const
{
  return const_iterator( cp, *this, start_part_, start_offset_, step_ );
}

inline GIDCollectionComposite::const_iterator
GIDCollectionComposite::end( GIDCollectionPTR cp ) const
{
  if ( stop_part_ != 0 or stop_offset_ != 0 )
  {
    return const_iterator( cp, *this, stop_part_, stop_offset_, step_ );
  }
  else
  {
    return const_iterator( cp, *this, parts_.size(), 0 );
  }
}

inline size_t
GIDCollectionComposite::size() const
{
  return size_;
}

inline bool
GIDCollectionComposite::contains( index gid ) const
{
  long lower = 0;
  long upper = parts_.size() - 1;
  while ( lower <= upper )
  {
    size_t middle = floor( ( lower + upper ) / 2.0 );
    if ( ( *( parts_[ middle ].begin() + ( parts_[ middle ].size() - 1 ) ) ).gid < gid )
    {
      lower = middle + 1;
    }
    else if ( gid < ( *( parts_[ middle ].begin() ) ).gid )
    {
      upper = middle - 1;
    }
    else
    {
      return true;
    }
  }
  return false;
}

inline void
GIDCollectionComposite::set_metadata( GIDCollectionMetadataPTR meta )
{
  for ( std::vector< GIDCollectionPrimitive >::iterator gc = parts_.begin(); gc != parts_.end();
        ++gc ) // iterate over GIDCollections
  {
    ( *gc ).set_metadata( meta );
  }
}

inline GIDCollectionMetadataPTR
GIDCollectionComposite::get_metadata() const
{
  return parts_[ 0 ].get_metadata();
}

inline bool
GIDCollectionComposite::is_range() const
{
  return false;
}

inline long
GIDCollectionComposite::find( const index neuron_id ) const
{
  // using the same algorithm as contains(), but returns the GID if found.
  long lower = 0;
  long upper = parts_.size() - 1;
  while ( lower <= upper )
  {
    size_t middle = floor( ( lower + upper ) / 2.0 );
    if ( ( *( parts_[ middle ].begin() + ( parts_[ middle ].size() - 1 ) ) ).gid < neuron_id )
    {
      lower = middle + 1;
    }
    else if ( neuron_id < ( *( parts_[ middle ].begin() ) ).gid )
    {
      upper = middle - 1;
    }
    else
    {
      return parts_[ middle ].find( neuron_id );
    }
  }
  return -1;
}


} // namespace nest

#endif /* #ifndef GID_COLLECTION_H */<|MERGE_RESOLUTION|>--- conflicted
+++ resolved
@@ -619,50 +619,6 @@
     gt.gid = composite_collection_->parts_[ part_idx_ ][ element_idx_ ];
     gt.model_id = composite_collection_->parts_[ part_idx_ ].model_id_;
     gt.lid += element_idx_;
-<<<<<<< HEAD
-
-    // TODO481 : Temporary check of correctness
-    if ( composite_collection_->operator[]( gt.lid ) != gt.gid )
-    {
-      std::cerr << composite_collection_->operator[]( gt.lid ) << " != " << gt.gid << std::endl;
-      throw KernelException( "The GID at the local_placement does not match the GID of the Triple" );
-    }
-
-    // Add to local placement from GIDCollectionPrimitives that comes before the
-    // current one.
-    gt.lid = 0;
-    for ( std::vector< GIDCollectionPrimitive >::const_iterator part = composite_collection_->parts_.begin();
-          part != composite_collection_->parts_.end();
-          ++part )
-    {
-      if ( ( *part ) == composite_collection_->parts_[ part_idx_ ] )
-      {
-        break;
-      }
-      gt.lid += part->size();
-    }
-
-    gt.gid = composite_collection_->parts_[ part_idx_ ][ element_idx_ ];
-    gt.model_id = composite_collection_->parts_[ part_idx_ ].model_id_;
-    gt.lid += element_idx_;
-
-    // TODO481 : Temporary check of correctness
-    if ( composite_collection_->operator[]( gt.lid ) != gt.gid )
-    {
-      std::cerr << composite_collection_->operator[]( gt.lid ) << " != " << gt.gid << std::endl;
-      throw KernelException( "The GID at the local_placement does not match the GID of the Triple" );
-    }
-  }
-  return gt;
-}
-
-inline gc_const_iterator& gc_const_iterator::operator++()
-{
-  if ( primitive_collection_ )
-  {
-    element_idx_ += step_;
-=======
->>>>>>> 98102cc1
   }
   return gt;
 }
