--- conflicted
+++ resolved
@@ -84,13 +84,7 @@
   // For details see bug #218. MH 08-04-22
 
   for ( std::deque< histentry >::iterator runner = history_.begin();
-<<<<<<< HEAD
-        runner != history_.end()
-          && ( t_first_read - runner->t_ > -1.0
-                 * kernel().connection_manager.get_stdp_eps() );
-=======
         runner != history_.end() and runner->t_ <= t_first_read;
->>>>>>> bd2cba96
         ++runner )
   {
     ( runner->access_counter_ )++;
@@ -168,24 +162,12 @@
   else
   {
     std::deque< histentry >::iterator runner = history_.begin();
-<<<<<<< HEAD
-    while ( ( runner != history_.end() )
-      && ( t1 - runner->t_ > -1.0
-                * kernel().connection_manager.get_stdp_eps() ) )
-=======
     while ( ( runner != history_.end() ) and ( runner->t_ <= t1 ) )
->>>>>>> bd2cba96
     {
       ++runner;
     }
     *start = runner;
-<<<<<<< HEAD
-    while ( ( runner != history_.end() )
-      && ( t2 - runner->t_ > -1.0
-                * kernel().connection_manager.get_stdp_eps() ) )
-=======
     while ( ( runner != history_.end() ) and ( runner->t_ <= t2 ) )
->>>>>>> bd2cba96
     {
       ( runner->access_counter_ )++;
       ++runner;
