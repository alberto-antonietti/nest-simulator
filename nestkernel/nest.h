--- conflicted
+++ resolved
@@ -79,12 +79,8 @@
 
 ArrayDatum get_connections( const DictionaryDatum& dict );
 
-<<<<<<< HEAD
-void simulate( double t );
-void resume_simulation();
-=======
 void simulate( const double& t );
->>>>>>> e1198a00
+
 /**
  * @fn run(const double& time)
  * @brief Run a partial simulation for `time` ms
