--- conflicted
+++ resolved
@@ -463,9 +463,6 @@
       * kernel().connection_manager.get_min_delay();
     kernel().music_manager.enter_runtime( tick );
   }
-<<<<<<< HEAD
-  prepared_ = true;
-=======
 
   // check whether waveform relaxation is used on any MPI process;
   // needs to be called before update_connection_intrastructure_since
@@ -505,7 +502,6 @@
               << std::endl;
   }
 #endif
->>>>>>> bd2cba96
 }
 
 void
@@ -563,21 +559,12 @@
 {
   assert_valid_simtime( t );
 
-<<<<<<< HEAD
-  if ( not prepared_ )
-  {
-    std::string msg = "Run called without calling Prepare.";
-    LOG( M_ERROR, "SimulationManager::run", msg );
-    throw KernelException();
-  }
-=======
 #ifndef DISABLE_TIMING
   if ( kernel().mpi_manager.get_rank() < 30 )
   {
     sw_simulate.start();
   }
 #endif
->>>>>>> bd2cba96
 
   to_do_ += t.get_steps();
   to_do_total_ = to_do_;
