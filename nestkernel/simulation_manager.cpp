--- conflicted
+++ resolved
@@ -412,7 +412,7 @@
            kernel().rng_manager.get_grng()->ulrand( 100000 ) ) )
     {
       LOG( M_ERROR,
-        "SimulationManager::simulate",
+        "SimulationManager::prepare",
         "Global Random Number Generators are not synchronized prior to "
         "simulation." );
       throw KernelException();
@@ -428,12 +428,17 @@
   kernel().node_manager.ensure_valid_thread_local_ids();
   kernel().node_manager.prepare_nodes();
 
-  // Check whether waveform relaxation is used on any MPI process
+  kernel().model_manager.create_secondary_events_prototypes();
+
+  // TODO@5g-merge: is not called here in upstream
+  // TODO@5g-merge: exchanged with create_secondary_events_prototypes
+
+  // check whether waveform relaxation is used on any MPI process;
+  // needs to be called before update_connection_intrastructure_since
+  // it resizes coefficient arrays for secondary events
   kernel().node_manager.check_wfr_use();
 
-  kernel().model_manager.create_secondary_events_prototypes();
-
-  // we have to do enter_runtime after prepre_nodes, since we use
+  // we have to do enter_runtime after prepare_nodes, since we use
   // calibrate to map the ports of MUSIC devices, which has to be done
   // before enter_runtime
   if ( not simulated_ ) // only enter the runtime mode once
@@ -544,6 +549,10 @@
   // Reset profiling timers and counters within event_delivery_manager
   kernel().event_delivery_manager.reset_timers_counters();
 
+  // TODO@5g-merge: is only called here in upstream
+  // Check whether waveform relaxation is used on any MPI process
+  // kernel().node_manager.check_wfr_use();
+
   // from_step_ is not touched here.  If we are at the beginning
   // of a simulation, it has been reset properly elsewhere.  If
   // a simulation was ended and is now continued, from_step_ will
@@ -758,8 +767,6 @@
 
   std::vector< lockPTR< WrappedThreadException > > exceptions_raised(
     kernel().vp_manager.get_num_threads() );
-  bool exception_raised = false; // none raised on any thread
-
 // parallel section begins
 #pragma omp parallel
   {
@@ -970,24 +977,8 @@
                                                                      // end of
                                                                      // slice
       {
-<<<<<<< HEAD
         kernel().event_delivery_manager.gather_spike_data( tid );
         if ( kernel().node_manager.wfr_is_used() )
-=======
-        // check if any thread in parallel section raised an exception
-        for ( index thrd = 0; thrd < kernel().vp_manager.get_num_threads();
-              ++thrd )
-        {
-          if ( exceptions_raised.at( thrd ).valid() )
-          {
-            exception_raised = true;
-            break;
-          }
-        }
-
-        // gather only at end of slice
-        if ( to_step_ == kernel().connection_manager.get_min_delay() )
->>>>>>> 04726d94
         {
 #pragma omp single
           {
@@ -1022,13 +1013,8 @@
 // end of master section, all threads have to synchronize at this point
 #pragma omp barrier
 
-<<<<<<< HEAD
     } while ( to_do_ > 0 and not exit_on_user_signal_
       and not exceptions_raised.at( tid ) );
-=======
-    } while (
-      to_do_ > 0 and not exit_on_user_signal_ and not exception_raised );
->>>>>>> 04726d94
 
     // End of the slice, we update the number of synaptic elements
     for ( std::vector< Node* >::const_iterator i =
