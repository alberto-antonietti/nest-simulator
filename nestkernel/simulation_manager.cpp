/*
 *  simulation_manager.cpp
 *
 *  This file is part of NEST.
 *
 *  Copyright (C) 2004 The NEST Initiative
 *
 *  NEST is free software: you can redistribute it and/or modify
 *  it under the terms of the GNU General Public License as published by
 *  the Free Software Foundation, either version 2 of the License, or
 *  (at your option) any later version.
 *
 *  NEST is distributed in the hope that it will be useful,
 *  but WITHOUT ANY WARRANTY; without even the implied warranty of
 *  MERCHANTABILITY or FITNESS FOR A PARTICULAR PURPOSE.  See the
 *  GNU General Public License for more details.
 *
 *  You should have received a copy of the GNU General Public License
 *  along with NEST.  If not, see <http://www.gnu.org/licenses/>.
 *
 */

#include "simulation_manager.h"

// C includes:
#include <sys/time.h>

// C++ includes:
#include <vector>

// Includes from libnestutil:
#include "compose.hpp"
#include "stopwatch.h"

// Includes from nestkernel:
#include "connection_manager_impl.h"
#include "event_delivery_manager.h"
#include "kernel_manager.h"

// Includes from sli:
#include "dictutils.h"
#include "psignal.h"

nest::SimulationManager::SimulationManager()
  : clock_( Time::tic( 0L ) )
  , slice_( 0L )
  , to_do_( 0L )
  , to_do_total_( 0L )
  , from_step_( 0L )
  , to_step_( 0L ) // consistent with to_do_ == 0
  , t_real_( 0L )
  , simulating_( false )
  , simulated_( false )
  , exit_on_user_signal_( false )
  , inconsistent_state_( false )
  , print_time_( false )
  , use_wfr_( true )
  , wfr_comm_interval_( 1.0 )
  , wfr_tol_( 0.0001 )
  , wfr_max_iterations_( 15 )
  , wfr_interpolation_order_( 3 )
{
}

void
nest::SimulationManager::initialize()
{
  // set resolution, ensure clock is calibrated to new resolution
  Time::reset_resolution();
  clock_.calibrate();

  prepared_ = false;
  simulating_ = false;
  simulated_ = false;
  exit_on_user_signal_ = false;
  inconsistent_state_ = false;
}

void
nest::SimulationManager::finalize()
{
  nest::Time::reset_to_defaults();

  clock_.set_to_zero(); // ensures consistent state
  to_do_ = 0;
  slice_ = 0;
  from_step_ = 0;
  to_step_ = 0; // consistent with to_do_ = 0
}

void
nest::SimulationManager::set_status( const DictionaryDatum& d )
{
  // Create an instance of time converter here to capture the current
  // representation of time objects: TICS_PER_MS and TICS_PER_STEP
  // will be stored in time_converter.
  // This object can then be used to convert times in steps
  // (e.g. Connection::delay_) or tics to the new representation.
  // We pass this object to ConnectionManager::calibrate to update
  // all time objects in the connection system to the new representation.
  // MH 08-04-14
  TimeConverter time_converter;

  double time;
  if ( updateValue< double >( d, names::time, time ) )
  {
    if ( time != 0.0 )
    {
      throw BadProperty( "The simulation time can only be set to 0.0." );
    }

    if ( clock_ > TimeZero )
    {
      // reset only if time has passed
      LOG( M_WARNING,
        "SimulationManager::set_status",
        "Simulation time reset to t=0.0. Resetting the simulation time is not "
        "fully supported in NEST at present. Some spikes may be lost, and "
        "stimulating devices may behave unexpectedly. PLEASE REVIEW YOUR "
        "SIMULATION OUTPUT CAREFULLY!" );

      clock_ = Time::step( 0 );
      from_step_ = 0;
      slice_ = 0;
      // clear all old spikes
      kernel().event_delivery_manager.configure_spike_data_buffers();
    }
  }

  updateValue< bool >( d, names::print_time, print_time_ );

  // tics_per_ms and resolution must come after local_num_thread /
  // total_num_threads because they might reset the network and the time
  // representation
  double tics_per_ms = 0.0;
  bool tics_per_ms_updated =
    updateValue< double >( d, names::tics_per_ms, tics_per_ms );
  double resd = 0.0;
  bool res_updated = updateValue< double >( d, names::resolution, resd );
  double integer_part; // Dummy variable to be used with std::modf().

  if ( tics_per_ms_updated or res_updated )
  {
    if ( kernel().node_manager.size() > 0 )
    {
      LOG( M_ERROR,
        "SimulationManager::set_status",
        "Cannot change time representation after nodes have been created. "
        "Please call ResetKernel first." );
      throw KernelException();
    }
    else if ( has_been_simulated() ) // someone may have simulated empty network
    {
      LOG( M_ERROR,
        "SimulationManager::set_status",
        "Cannot change time representation after the network has been "
        "simulated. Please call ResetKernel first." );
      throw KernelException();
    }
    else if ( kernel().connection_manager.get_num_connections() != 0 )
    {
      LOG( M_ERROR,
        "SimulationManager::set_status",
        "Cannot change time representation after connections have been "
        "created. Please call ResetKernel first." );
      throw KernelException();
    }
    else if ( res_updated and tics_per_ms_updated ) // only allow TICS_PER_MS to
                                                    // be changed together with
                                                    // resolution
    {
      if ( resd < 1.0 / tics_per_ms )
      {
        LOG( M_ERROR,
          "SimulationManager::set_status",
          "Resolution must be greater than or equal to one tic. Value "
          "unchanged." );
        throw KernelException();
      }
      else if ( std::modf( resd * tics_per_ms, &integer_part ) != 0 )
      {
        LOG( M_ERROR,
          "SimulationManager::set_status",
          "Resolution must be a multiple of the tic length. Value unchanged." );
        throw KernelException();
      }
      else
      {
        nest::Time::set_resolution( tics_per_ms, resd );
        // adjust to new resolution
        clock_.calibrate();
        // adjust delays in the connection system to new resolution
        kernel().connection_manager.calibrate( time_converter );
        kernel().model_manager.calibrate( time_converter );
        LOG( M_INFO,
          "SimulationManager::set_status",
          "tics per ms and resolution changed." );

        // make sure that wfr communication interval is always greater or equal
        // to resolution if no wfr is used explicitly set wfr_comm_interval
        // to resolution because communication in every step is needed
        if ( wfr_comm_interval_ < Time::get_resolution().get_ms()
          or not use_wfr_ )
        {
          wfr_comm_interval_ = Time::get_resolution().get_ms();
        }
      }
    }
    else if ( res_updated ) // only resolution changed
    {
      if ( resd < Time::get_ms_per_tic() )
      {
        LOG( M_ERROR,
          "SimulationManager::set_status",
          "Resolution must be greater than or equal to one tic. Value "
          "unchanged." );
        throw KernelException();
      }
      else if ( std::modf( resd / Time::get_ms_per_tic(), &integer_part ) != 0 )
      {
        LOG( M_ERROR,
          "SimulationManager::set_status",
          "Resolution must be a multiple of the tic length. Value unchanged." );
        throw KernelException();
      }
      else
      {
        Time::set_resolution( resd );
        clock_.calibrate(); // adjust to new resolution
        // adjust delays in the connection system to new resolution
        kernel().connection_manager.calibrate( time_converter );
        kernel().model_manager.calibrate( time_converter );
        LOG( M_INFO,
          "SimulationManager::set_status",
          "Temporal resolution changed." );

        // make sure that wfr communication interval is always greater or equal
        // to resolution if no wfr is used explicitly set wfr_comm_interval
        // to resolution because communication in every step is needed
        if ( wfr_comm_interval_ < Time::get_resolution().get_ms()
          or not use_wfr_ )
        {
          wfr_comm_interval_ = Time::get_resolution().get_ms();
        }
      }
    }
    else
    {
      LOG( M_ERROR,
        "SimulationManager::set_status",
        "change of tics_per_step requires simultaneous specification of "
        "resolution." );
      throw KernelException();
    }
  }

  // The decision whether the waveform relaxation is used
  // must be set before nodes are created.
  // Important: wfr_comm_interval_ may change depending on use_wfr_
  bool wfr;
  if ( updateValue< bool >( d, names::use_wfr, wfr ) )
  {
    if ( kernel().node_manager.size() > 0 )
    {
      LOG( M_ERROR,
        "SimulationManager::set_status",
        "Cannot enable/disable usage of waveform relaxation after nodes have "
        "been created. Please call ResetKernel first." );
      throw KernelException();
    }
    else
    {
      use_wfr_ = wfr;
      // if no wfr is used explicitly set wfr_comm_interval to resolution
      // because communication in every step is needed
      if ( not use_wfr_ )
      {
        wfr_comm_interval_ = Time::get_resolution().get_ms();
      }
    }
  }

  // wfr_comm_interval_ can only be changed if use_wfr_ is true and before
  // connections are created. If use_wfr_ is false wfr_comm_interval_ is set to
  // the resolution whenever the resolution changes.
  double wfr_interval;
  if ( updateValue< double >( d, names::wfr_comm_interval, wfr_interval ) )
  {
    if ( not use_wfr_ )
    {
      LOG( M_ERROR,
        "SimulationManager::set_status",
        "Cannot set waveform communication interval when usage of waveform "
        "relaxation is disabled. Set use_wfr to true first." );
      throw KernelException();
    }
    else if ( kernel().connection_manager.get_num_connections() != 0 )
    {
      LOG( M_ERROR,
        "SimulationManager::set_status",
        "Cannot change waveform communication interval after connections have "
        "been created. Please call ResetKernel first." );
      throw KernelException();
    }
    else if ( wfr_interval < Time::get_resolution().get_ms() )
    {
      LOG( M_ERROR,
        "SimulationManager::set_status",
        "Communication interval of the waveform relaxation must be greater or "
        "equal to the resolution of the simulation." );
      throw KernelException();
    }
    else
    {
      LOG( M_INFO,
        "SimulationManager::set_status",
        "Waveform communication interval changed successfully. " );
      wfr_comm_interval_ = wfr_interval;
    }
  }

  // set the convergence tolerance for the waveform relaxation method
  double tol;
  if ( updateValue< double >( d, names::wfr_tol, tol ) )
  {
    if ( tol < 0.0 )
    {
      LOG( M_ERROR,
        "SimulationManager::set_status",
        "Tolerance must be zero or positive" );
    }
    else
    {
      wfr_tol_ = tol;
    }
  }

  // set the maximal number of iterations for the waveform relaxation method
  long max_iter;
  if ( updateValue< long >( d, names::wfr_max_iterations, max_iter ) )
  {
    if ( max_iter <= 0 )
    {
      LOG( M_ERROR,
        "SimulationManager::set_status",
        "Maximal number of iterations  for the waveform relaxation must be "
        "positive. To disable waveform relaxation set use_wfr instead." );
    }
    else
    {
      wfr_max_iterations_ = max_iter;
    }
  }

  // set the interpolation order for the waveform relaxation method
  long interp_order;
  if ( updateValue< long >( d, names::wfr_interpolation_order, interp_order ) )
  {
    if ( ( interp_order < 0 ) or ( interp_order == 2 ) or ( interp_order > 3 ) )
    {
      LOG( M_ERROR,
        "SimulationManager::set_status",
        "Interpolation order must be 0, 1, or 3." );
    }
    else
    {
      wfr_interpolation_order_ = interp_order;
    }
  }
}

void
nest::SimulationManager::get_status( DictionaryDatum& d )
{
  def< double >( d, names::ms_per_tic, Time::get_ms_per_tic() );
  def< double >( d, names::tics_per_ms, Time::get_tics_per_ms() );
  def< long >( d, names::tics_per_step, Time::get_tics_per_step() );
  def< double >( d, names::resolution, Time::get_resolution().get_ms() );

  def< double >( d, names::T_min, Time::min().get_ms() );
  def< double >( d, names::T_max, Time::max().get_ms() );

  def< double >( d, names::time, get_time().get_ms() );
  def< long >( d, names::to_do, to_do_ );
  def< bool >( d, names::print_time, print_time_ );

  def< bool >( d, names::use_wfr, use_wfr_ );
  def< double >( d, names::wfr_comm_interval, wfr_comm_interval_ );
  def< double >( d, names::wfr_tol, wfr_tol_ );
  def< long >( d, names::wfr_max_iterations, wfr_max_iterations_ );
  def< long >( d, names::wfr_interpolation_order, wfr_interpolation_order_ );
}

void
nest::SimulationManager::prepare()
{
  assert( kernel().is_initialized() );

  if ( prepared_ )
  {
    std::string msg = "Prepare called twice.";
    LOG( M_ERROR, "SimulationManager::prepare", msg );
    throw KernelException();
  }

  if ( inconsistent_state_ )
  {
    throw KernelException(
      "Kernel is in inconsistent state after an "
      "earlier error. Please run ResetKernel first." );
  }

#ifndef DISABLE_TIMING
  if ( kernel().mpi_manager.get_rank() < 30 )
  {
    sw_prepare.start();
  }
#endif

  t_real_ = 0;
  t_slice_begin_ = timeval(); // set to timeval{0, 0} as unset flag
  t_slice_end_ = timeval();   // set to timeval{0, 0} as unset flag

  // find shortest and longest delay across all MPI processes
  // this call sets the member variables
  kernel().connection_manager.update_delay_extrema_();
  kernel().event_delivery_manager.init_moduli();

  // Check for synchrony of global rngs over processes.
  // We need to do this ahead of any simulation in case random numbers
  // have been consumed on the SLI level.
  if ( kernel().mpi_manager.get_num_processes() > 1 )
  {
    if ( not kernel().mpi_manager.grng_synchrony(
           kernel().rng_manager.get_grng()->ulrand( 100000 ) ) )
    {
      LOG( M_ERROR,
        "SimulationManager::prepare",
        "Global Random Number Generators are not synchronized prior to "
        "simulation." );
      throw KernelException();
    }
  }

  // if at the beginning of a simulation, set up spike buffers
  if ( not simulated_ )
  {
    kernel().event_delivery_manager.configure_spike_data_buffers();
  }

  kernel().node_manager.ensure_valid_thread_local_ids();
  kernel().node_manager.prepare_nodes();

  kernel().model_manager.create_secondary_events_prototypes();

  // we have to do enter_runtime after prepare_nodes, since we use
  // calibrate to map the ports of MUSIC devices, which has to be done
  // before enter_runtime
  if ( not simulated_ ) // only enter the runtime mode once
  {
    double tick = Time::get_resolution().get_ms()
      * kernel().connection_manager.get_min_delay();
    kernel().music_manager.enter_runtime( tick );
  }
  prepared_ = true;

  // check whether waveform relaxation is used on any MPI process;
  // needs to be called before update_connection_intrastructure_since
  // it resizes coefficient arrays for secondary events
  kernel().node_manager.check_wfr_use();

  if ( kernel().node_manager.have_nodes_changed()
    or kernel().connection_manager.have_connections_changed() )
  {
#pragma omp parallel
    {
      const thread tid = kernel().vp_manager.get_thread_id();
      update_connection_infrastructure( tid );
    } // of omp parallel
  }

#ifndef DISABLE_TIMING
  if ( kernel().mpi_manager.get_rank() < 30 )
  {
    sw_prepare.stop();
    sw_prepare.print( "0] PrepareSimulation time: " );

    kernel().event_delivery_manager.sw_collocate_target_data.print(
      "0] GatherTargetData::collocate time: " );
    kernel().event_delivery_manager.sw_communicate_target_data.print(
      "0] GatherTargetData::communicate time: " );
    kernel().event_delivery_manager.sw_distribute_target_data.print(
      "0] GatherTargetData::distribute time: " );
  }
#endif
#ifndef DISABLE_COUNTS
  if ( kernel().mpi_manager.get_rank() < 30 )
  {
    std::cout << "0] CommSteps(Rounds)TargetData: "
              << kernel().event_delivery_manager.comm_steps_target_data << " ("
              << kernel().event_delivery_manager.comm_rounds_target_data << ")"
              << std::endl;
  }
#endif
}

void
nest::SimulationManager::simulate( Time const& t )
{
  prepare();
  run( t );
  cleanup();
}

void
nest::SimulationManager::assert_valid_simtime( Time const& t )
{
  if ( t == Time::ms( 0.0 ) )
  {
    return;
  }

  if ( t < Time::step( 1 ) )
  {
    LOG( M_ERROR,
      "SimulationManager::run",
      String::compose( "Simulation time must be >= %1 ms (one time step).",
           Time::get_resolution().get_ms() ) );
    throw KernelException();
  }

  if ( t.is_finite() )
  {
    Time time1 = clock_ + t;
    if ( not time1.is_finite() )
    {
      std::string msg = String::compose(
        "A clock overflow will occur after %1 of %2 ms. Please reset network "
        "clock first!",
        ( Time::max() - clock_ ).get_ms(),
        t.get_ms() );
      LOG( M_ERROR, "SimulationManager::run", msg );
      throw KernelException();
    }
  }
  else
  {
    std::string msg = String::compose(
      "The requested simulation time exceeds the largest time NEST can handle "
      "(T_max = %1 ms). Please use a shorter time!",
      Time::max().get_ms() );
    LOG( M_ERROR, "SimulationManager::run", msg );
    throw KernelException();
  }
}

void
nest::SimulationManager::run( Time const& t )
{
  assert_valid_simtime( t );

  if ( not prepared_ )
  {
    std::string msg = "Run called without calling Prepare.";
    LOG( M_ERROR, "SimulationManager::run", msg );
    throw KernelException();
  }

#ifndef DISABLE_TIMING
  if ( kernel().mpi_manager.get_rank() < 30 )
  {
    sw_simulate.start();
  }
#endif

  to_do_ += t.get_steps();
  to_do_total_ = to_do_;

  if ( to_do_ == 0 )
  {
    return;
  }

  // Reset profiling timers and counters within event_delivery_manager
  kernel().event_delivery_manager.reset_timers_counters();

  // from_step_ is not touched here.  If we are at the beginning
  // of a simulation, it has been reset properly elsewhere.  If
  // a simulation was ended and is now continued, from_step_ will
  // have the proper value.  to_step_ is set as in advance_time().

  delay end_sim = from_step_ + to_do_;
  if ( kernel().connection_manager.get_min_delay() < end_sim )
  {
    to_step_ =
      kernel()
        .connection_manager.get_min_delay(); // update to end of time slice
  }
  else
  {
    to_step_ = end_sim; // update to end of simulation time
  }

  // Warn about possible inconsistencies, see #504.
  // This test cannot come any earlier, because we first need to compute
  // min_delay_
  // above.
  if ( t.get_steps() % kernel().connection_manager.get_min_delay() != 0 )
  {
    LOG( M_WARNING,
      "SimulationManager::run",
      "The requested simulation time is not an integer multiple of the minimal "
      "delay in the network. This may result in inconsistent results under the "
      "following conditions: (i) A network contains more than one source of "
      "randomness, e.g., two different poisson_generators, and (ii) Simulate "
      "is called repeatedly with simulation times that are not multiples of "
      "the minimal delay." );
  }

  call_update_();

  kernel().node_manager.post_run_cleanup();

#ifndef DISABLE_TIMING
  if ( kernel().mpi_manager.get_rank() < 30 )
  {
    sw_simulate.stop();
    sw_simulate.print( "0] Simulate time: " );
  }
#endif
}

void
nest::SimulationManager::cleanup()
{
  if ( not prepared_ )
  {
    std::string msg = "Cleanup called without calling Prepare.";
    LOG( M_ERROR, "SimulationManager::cleanup", msg );
    throw KernelException();
  }

  if ( not simulated_ )
  {
    return;
  }

  // Check for synchronicity of global rngs over processes
  if ( kernel().mpi_manager.get_num_processes() > 1 )
  {
    if ( not kernel().mpi_manager.grng_synchrony(
           kernel().rng_manager.get_grng()->ulrand( 100000 ) ) )
    {
      throw KernelException(
        "In SimulationManager::cleanup(): "
        "Global Random Number Generators are not "
        "in sync at end of simulation." );
    }
  }

  kernel().node_manager.finalize_nodes();
  prepared_ = false;
}

void
nest::SimulationManager::call_update_()
{
  assert( kernel().is_initialized() and not inconsistent_state_ );

  std::ostringstream os;
  double t_sim = to_do_ * Time::get_resolution().get_ms();

  size_t num_active_nodes = kernel().node_manager.get_num_active_nodes();
  os << "Number of local nodes: " << num_active_nodes << std::endl;
  os << "Simulation time (ms): " << t_sim;

#ifdef _OPENMP
  os << std::endl
     << "Number of OpenMP threads: " << kernel().vp_manager.get_num_threads();
#else
  os << std::endl
     << "Not using OpenMP";
#endif

#ifdef HAVE_MPI
  os << std::endl
     << "Number of MPI processes: " << kernel().mpi_manager.get_num_processes();
#else
  os << std::endl
     << "Not using MPI";
#endif

  LOG( M_INFO, "SimulationManager::start_updating_", os.str() );


  if ( to_do_ == 0 )
  {
    return;
  }

  if ( print_time_ )
  {
    // TODO: Remove direct output
    std::cout << std::endl;
    print_progress_();
  }

  simulating_ = true;
  simulated_ = true;

  update_();

  simulating_ = false;

  if ( print_time_ )
  {
    std::cout << std::endl;
  }

  kernel().mpi_manager.synchronize();

  if ( exit_on_user_signal_ )
  {
    LOG( M_WARNING,
      "SimulationManager::resume",
      String::compose( "Exiting on user signal %1.", SLIsignalflag ) );
    SLIsignalflag = 0;
  }

  LOG( M_INFO, "SimulationManager::resume", "Simulation finished." );
}

void
nest::SimulationManager::update_connection_infrastructure( const thread tid )
{
#ifndef DISABLE_TIMING
  if ( tid == 0 and kernel().mpi_manager.get_rank() < 30 )
  {
    sw_restructure.start();
  }
#endif
  kernel().connection_manager.restructure_connection_tables( tid );
#ifndef DISABLE_TIMING
  if ( tid == 0 and kernel().mpi_manager.get_rank() < 30 )
  {
    sw_restructure.stop();
    sw_restructure.print( "0] Restructure time: " );
  }
#endif

#ifndef DISABLE_TIMING
  if ( tid == 0 and kernel().mpi_manager.get_rank() < 30 )
  {
    sw_sort.start();
  }
#endif
  kernel().connection_manager.sort_connections(
    tid ); // TODO@5g: move into restructure_
#ifndef DISABLE_TIMING
  if ( tid == 0 and kernel().mpi_manager.get_rank() < 30 )
  {
    sw_sort.stop();
    sw_sort.print( "0] Sort time: " );
  }
#endif

#pragma omp barrier // wait for all threads to finish sorting

#pragma omp single
  {
    kernel().connection_manager.compute_target_data_buffer_size();
    kernel().event_delivery_manager.resize_send_recv_buffers_target_data();

    // check whether primary and secondary connections exists on any
    // compute node
    kernel().connection_manager.sync_has_primary_connections();
    kernel().connection_manager.check_secondary_connections_exist();
  }

  if ( kernel().connection_manager.secondary_connections_exist() )
  {
#pragma omp barrier
    kernel()
      .connection_manager.compute_compressed_secondary_recv_buffer_positions(
        tid );
#pragma omp single
    {
      kernel().event_delivery_manager.configure_secondary_buffers();
    }
  }

  // communicate connection information from postsynaptic to
  // presynaptic side
  kernel().event_delivery_manager.gather_target_data( tid );

  if ( kernel().connection_manager.secondary_connections_exist() )
  {
    kernel().connection_manager.compress_secondary_send_buffer_pos( tid );
  }

#pragma omp single
  {
    kernel().node_manager.set_have_nodes_changed( false );
    kernel().connection_manager.set_have_connections_changed( false );
  }
}

bool
nest::SimulationManager::wfr_update_( Node* n )
{
  return ( n->wfr_update( clock_, from_step_, to_step_ ) );
}

void
nest::SimulationManager::update_()
{
  // to store done values of the different threads
  std::vector< bool > done;
  bool done_all = true;
  delay old_to_step;
  exit_on_user_signal_ = false;

  std::vector< lockPTR< WrappedThreadException > > exceptions_raised(
    kernel().vp_manager.get_num_threads() );
// parallel section begins
#pragma omp parallel
  {
    const thread tid = kernel().vp_manager.get_thread_id();

#ifndef DISABLE_TIMING
    if ( tid == 0 and kernel().mpi_manager.get_rank() < 30 )
    {
      sw_total.start();
    }
#endif

    do
    {
      if ( print_time_ )
      {
        gettimeofday( &t_slice_begin_, NULL );
      }

      if ( kernel().sp_manager.is_structural_plasticity_enabled()
        and ( ( clock_.get_steps() + from_step_ )
                % kernel()
                    .sp_manager.get_structural_plasticity_update_interval()
              == 0 ) )
      {
<<<<<<< HEAD
        for ( SparseNodeArray::const_iterator i =
                kernel().node_manager.get_local_nodes( thrd ).begin();
              i != kernel().node_manager.get_local_nodes( thrd ).end();
=======
        for ( std::vector< Node* >::const_iterator i =
                kernel().node_manager.get_nodes_on_thread( tid ).begin();
              i != kernel().node_manager.get_nodes_on_thread( tid ).end();
>>>>>>> df724797
              ++i )
        {
          Node* node = i->get_node();
          node->update_synaptic_elements(
            Time( Time::step( clock_.get_steps() + from_step_ ) ).get_ms() );
        }
#pragma omp barrier
#pragma omp single
        {
          kernel().sp_manager.update_structural_plasticity();
        }
        // Remove 10% of the vacant elements
<<<<<<< HEAD
        for ( SparseNodeArray::const_iterator i =
                kernel().node_manager.get_local_nodes( thrd ).begin();
              i != kernel().node_manager.get_local_nodes( thrd ).end();
=======
        for ( std::vector< Node* >::const_iterator i =
                kernel().node_manager.get_nodes_on_thread( tid ).begin();
              i != kernel().node_manager.get_nodes_on_thread( tid ).end();
>>>>>>> df724797
              ++i )
        {
          Node* node = i->get_node();
          node->decay_synaptic_elements_vacant();
        }

        // after structural plasticity has created and deleted
        // connections, update the connection infrastructure; implies
        // complete removal of presynaptic part and reconstruction
        // from postsynaptic data
        update_connection_infrastructure( tid );

      } // of structural plasticity

      if ( from_step_ == 0 )
      {
#ifdef HAVE_MUSIC
// advance the time of music by one step (min_delay * h) must
// be done after deliver_events_() since it calls
// music_event_out_proxy::handle(), which hands the spikes over to
// MUSIC *before* MUSIC time is advanced

// wait until all threads are done -> synchronize
#pragma omp barrier
// the following block is executed by the master thread only
// the other threads are enforced to wait at the end of the block
#pragma omp master
        {
          // advance the time of music by one step (min_delay * h) must
          // be done after deliver_events_() since it calls
          // music_event_out_proxy::handle(), which hands the spikes over to
          // MUSIC *before* MUSIC time is advanced
          if ( slice_ > 0 )
          {
            kernel().music_manager.advance_music_time();
          }

          // the following could be made thread-safe
          kernel().music_manager.update_music_event_handlers(
            clock_, from_step_, to_step_ );
        }
// end of master section, all threads have to synchronize at this point
#pragma omp barrier
#endif
      }

      // preliminary update of nodes that use waveform relaxtion, only
      // necessary if secondary connections exist and any node uses
      // wfr
      if ( kernel().connection_manager.secondary_connections_exist()
        and kernel().node_manager.wfr_is_used() )
      {
#pragma omp single
        {
          // if the end of the simulation is in the middle
          // of a min_delay_ step, we need to make a complete
          // step in the wfr_update and only do
          // the partial step in the final update
          // needs to be done in omp single since to_step_ is a scheduler
          // variable
          old_to_step = to_step_;
          if ( to_step_ < kernel().connection_manager.get_min_delay() )
          {
            to_step_ = kernel().connection_manager.get_min_delay();
          }
        }

        bool max_iterations_reached = true;
        const std::vector< Node* >& thread_local_wfr_nodes =
          kernel().node_manager.get_wfr_nodes_on_thread( tid );
        for ( long n = 0; n < wfr_max_iterations_; ++n )
        {
          bool done_p = true;

          // this loop may be empty for those threads
          // that do not have any nodes requiring wfr_update
          for ( std::vector< Node* >::const_iterator i =
                  thread_local_wfr_nodes.begin();
                i != thread_local_wfr_nodes.end();
                ++i )
          {
            done_p = wfr_update_( *i ) and done_p;
          }

// add done value of thread p to done vector
#pragma omp critical
          done.push_back( done_p );
// parallel section ends, wait until all threads are done -> synchronize
#pragma omp barrier

// the following block is executed by a single thread
// the other threads wait at the end of the block
#pragma omp single
          {
            // check whether all threads are done
            for ( size_t i = 0; i < done.size(); ++i )
            {
              done_all = done[ i ] and done_all;
            }

            // gather SecondaryEvents (e.g. GapJunctionEvents)
            kernel().event_delivery_manager.gather_secondary_events( done_all );

            // reset done and done_all
            //(needs to be in the single threaded part)
            done_all = true;
            done.clear();
          }

          // deliver SecondaryEvents generated during wfr_update
          // returns the done value over all threads
          done_p = kernel().event_delivery_manager.deliver_secondary_events(
            tid, true );

          if ( done_p )
          {
            max_iterations_reached = false;
            break;
          }
        } // of for (wfr_max_iterations) ...

#pragma omp single
        {
          to_step_ = old_to_step;
          if ( max_iterations_reached )
          {
            std::string msg = String::compose(
              "Maximum number of iterations reached at interval %1-%2 ms",
              clock_.get_ms(),
              clock_.get_ms() + to_step_ * Time::get_resolution().get_ms() );
            LOG( M_WARNING, "SimulationManager::wfr_update", msg );
          }
        }

      } // of if(wfr_is_used)
        // end of preliminary update

<<<<<<< HEAD
      const SparseNodeArray& thread_local_nodes =
        kernel().node_manager.get_local_nodes( thrd );
      for ( SparseNodeArray::const_iterator n = thread_local_nodes.begin();
            n != thread_local_nodes.end();
            ++n )
=======
#ifndef DISABLE_TIMING
      if ( tid == 0 and kernel().mpi_manager.get_rank() < 30 )
      {
        sw_update.start();
      }
#endif
      const std::vector< Node* >& thread_local_nodes =
        kernel().node_manager.get_nodes_on_thread( tid );
      for (
        std::vector< Node* >::const_iterator node = thread_local_nodes.begin();
        node != thread_local_nodes.end();
        ++node )
>>>>>>> df724797
      {
        // We update in a parallel region. Therefore, we need to catch
        // exceptions here and then handle them after the parallel region.
        try
        {
          Node* node = n->get_node();
          if ( not( node )->is_frozen() )
          {
            ( node )->update( clock_, from_step_, to_step_ );
          }
        }
        catch ( std::exception& e )
        {
          // so throw the exception after parallel region
          exceptions_raised.at( tid ) = lockPTR< WrappedThreadException >(
            new WrappedThreadException( e ) );
        }
      }

// parallel section ends, wait until all threads are done -> synchronize
#pragma omp barrier
#ifndef DISABLE_TIMING
      if ( tid == 0 and kernel().mpi_manager.get_rank() < 30 )
      {
        sw_update.stop();
      }
#endif

      // gather and deliver only at end of slice, i.e., end of min_delay step
      if ( to_step_ == kernel().connection_manager.get_min_delay() )
      {
        if ( kernel().connection_manager.has_primary_connections() )
        {
          kernel().event_delivery_manager.gather_spike_data( tid );
        }
        if ( kernel().connection_manager.secondary_connections_exist() )
        {
#pragma omp single
          {
            kernel().event_delivery_manager.gather_secondary_events( true );
          }
          kernel().event_delivery_manager.deliver_secondary_events(
            tid, false );
        }
      }

#pragma omp barrier

// the following block is executed by the master thread only
// the other threads are enforced to wait at the end of the block
#pragma omp master
      {
        advance_time_();

        if ( SLIsignalflag != 0 )
        {
          LOG( M_INFO,
            "SimulationManager::update",
            "Simulation exiting on user signal." );
          exit_on_user_signal_ = true;
        }

        if ( print_time_ )
        {
          gettimeofday( &t_slice_end_, NULL );
          print_progress_();
        }
      }
// end of master section, all threads have to synchronize at this point
#pragma omp barrier

    } while ( to_do_ > 0 and not exit_on_user_signal_
      and not exceptions_raised.at( tid ) );

    // End of the slice, we update the number of synaptic elements
<<<<<<< HEAD
    for ( SparseNodeArray::const_iterator i =
            kernel().node_manager.get_local_nodes( thrd ).begin();
          i != kernel().node_manager.get_local_nodes( thrd ).end();
=======
    for ( std::vector< Node* >::const_iterator i =
            kernel().node_manager.get_nodes_on_thread( tid ).begin();
          i != kernel().node_manager.get_nodes_on_thread( tid ).end();
>>>>>>> df724797
          ++i )
    {
      Node* node = i->get_node();
      node->update_synaptic_elements(
        Time( Time::step( clock_.get_steps() + to_step_ ) ).get_ms() );
    }

#ifndef DISABLE_TIMING
    if ( tid == 0 and kernel().mpi_manager.get_rank() < 30 )
    {
      sw_total.stop();
      sw_update.print( "0] Update time: " );
      kernel().event_delivery_manager.sw_collocate_spike_data.print(
        "0] GatherSpikeData::collocate time: " );
      kernel().event_delivery_manager.sw_communicate_spike_data.print(
        "0] GatherSpikeData::communicate time: " );
      kernel().event_delivery_manager.sw_deliver_spike_data.print(
        "0] GatherSpikeData::deliver time: " );
      kernel().event_delivery_manager.sw_communicate_secondary_events.print(
        "0] GatherSecondaryData::communicate time: " );
      sw_total.print( "0] Total time: " );
    }
#endif

#ifndef DISABLE_COUNTS
    if ( tid == 0 and kernel().mpi_manager.get_rank() < 30 )
    {
      std::cout << "0] CommSteps(Rounds)SpikeData: "
                << kernel().event_delivery_manager.comm_steps_spike_data << " ("
                << kernel().event_delivery_manager.comm_rounds_spike_data << ")"
                << std::endl;
      std::cout << "0] CommStepsSecondaryEvents: "
                << kernel().event_delivery_manager.comm_steps_secondary_events
                << std::endl;
      std::cout << "0] CallCount deliver_events_: ";
      for ( thread tid = 0; tid < kernel().vp_manager.get_num_threads(); ++tid )
      {
        std::cout
          << kernel().event_delivery_manager.call_count_deliver_events[ tid ]
          << " ";
      }
      std::cout << std::endl;
      std::cout << "0] CallCount Connector::send(): " << std::endl;
      kernel().connection_manager.print_call_counts_connectors();
    }
#endif

  } // of omp parallel

  // check if any exceptions have been raised
  for ( thread tid = 0; tid < kernel().vp_manager.get_num_threads(); ++tid )
  {
    if ( exceptions_raised.at( tid ).valid() )
    {
      simulating_ = false; // must mark this here, see #311
      inconsistent_state_ = true;
      throw WrappedThreadException( *( exceptions_raised.at( tid ) ) );
    }
  }
}

void
nest::SimulationManager::reset_network()
{
  if ( not has_been_simulated() )
  {
    return; // nothing to do
  }

  kernel().event_delivery_manager.clear_pending_spikes();

  kernel().node_manager.reinit_nodes();

  // ConnectionManager doesn't support resetting dynamic synapses yet
  LOG( M_WARNING,
    "SimulationManager::ResetNetwork",
    "Synapses with internal dynamics (facilitation, STDP) are not reset.\n"
    "This will be implemented in a future version of NEST." );
}

void
nest::SimulationManager::advance_time_()
{
  // time now advanced time by the duration of the previous step
  to_do_ -= to_step_ - from_step_;

  // advance clock, update modulos, slice counter only if slice completed
  if ( ( delay ) to_step_ == kernel().connection_manager.get_min_delay() )
  {
    clock_ += Time::step( kernel().connection_manager.get_min_delay() );
    ++slice_;
    kernel().event_delivery_manager.update_moduli();
    from_step_ = 0;
  }
  else
  {
    from_step_ = to_step_;
  }

  long end_sim = from_step_ + to_do_;

  if ( kernel().connection_manager.get_min_delay() < ( delay ) end_sim )
  {
    // update to end of time slice
    to_step_ = kernel().connection_manager.get_min_delay();
  }
  else
  {
    to_step_ = end_sim; // update to end of simulation time
  }

  assert( to_step_ - from_step_
    <= ( long ) kernel().connection_manager.get_min_delay() );
}

void
nest::SimulationManager::print_progress_()
{
  double rt_factor = 0.0;

  if ( t_slice_end_.tv_sec != 0 )
  {
    // usec
    long t_real_s = ( t_slice_end_.tv_sec - t_slice_begin_.tv_sec ) * 1e6;
    // usec
    t_real_ += t_real_s + ( t_slice_end_.tv_usec - t_slice_begin_.tv_usec );
    // ms
    double t_real_acc = ( t_real_ ) / 1000.;
    double t_sim_acc =
      ( to_do_total_ - to_do_ ) * Time::get_resolution().get_ms();
    rt_factor = t_sim_acc / t_real_acc;
  }

  int percentage = ( 100 - int( float( to_do_ ) / to_do_total_ * 100 ) );

  std::cout << "\r" << std::setw( 3 ) << std::right << percentage << " %: "
            << "network time: " << std::fixed << std::setprecision( 1 )
            << clock_.get_ms() << " ms, "
            << "realtime factor: " << std::setprecision( 4 ) << rt_factor
            << std::resetiosflags( std::ios_base::floatfield );
  std::flush( std::cout );
}

nest::Time const
nest::SimulationManager::get_previous_slice_origin() const
{
  return clock_ - Time::step( kernel().connection_manager.get_min_delay() );
}<|MERGE_RESOLUTION|>--- conflicted
+++ resolved
@@ -847,15 +847,9 @@
                     .sp_manager.get_structural_plasticity_update_interval()
               == 0 ) )
       {
-<<<<<<< HEAD
         for ( SparseNodeArray::const_iterator i =
-                kernel().node_manager.get_local_nodes( thrd ).begin();
-              i != kernel().node_manager.get_local_nodes( thrd ).end();
-=======
-        for ( std::vector< Node* >::const_iterator i =
-                kernel().node_manager.get_nodes_on_thread( tid ).begin();
-              i != kernel().node_manager.get_nodes_on_thread( tid ).end();
->>>>>>> df724797
+                kernel().node_manager.get_local_nodes( tid ).begin();
+              i != kernel().node_manager.get_local_nodes( tid ).end();
               ++i )
         {
           Node* node = i->get_node();
@@ -868,15 +862,9 @@
           kernel().sp_manager.update_structural_plasticity();
         }
         // Remove 10% of the vacant elements
-<<<<<<< HEAD
         for ( SparseNodeArray::const_iterator i =
-                kernel().node_manager.get_local_nodes( thrd ).begin();
-              i != kernel().node_manager.get_local_nodes( thrd ).end();
-=======
-        for ( std::vector< Node* >::const_iterator i =
-                kernel().node_manager.get_nodes_on_thread( tid ).begin();
-              i != kernel().node_manager.get_nodes_on_thread( tid ).end();
->>>>>>> df724797
+                kernel().node_manager.get_local_nodes( tid ).begin();
+              i != kernel().node_manager.get_local_nodes( tid ).end();
               ++i )
         {
           Node* node = i->get_node();
@@ -1014,26 +1002,17 @@
       } // of if(wfr_is_used)
         // end of preliminary update
 
-<<<<<<< HEAD
+#ifndef DISABLE_TIMING
+      if ( tid == 0 and kernel().mpi_manager.get_rank() < 30 )
+      {
+        sw_update.start();
+      }
+#endif
       const SparseNodeArray& thread_local_nodes =
-        kernel().node_manager.get_local_nodes( thrd );
+        kernel().node_manager.get_local_nodes( tid );
       for ( SparseNodeArray::const_iterator n = thread_local_nodes.begin();
             n != thread_local_nodes.end();
             ++n )
-=======
-#ifndef DISABLE_TIMING
-      if ( tid == 0 and kernel().mpi_manager.get_rank() < 30 )
-      {
-        sw_update.start();
-      }
-#endif
-      const std::vector< Node* >& thread_local_nodes =
-        kernel().node_manager.get_nodes_on_thread( tid );
-      for (
-        std::vector< Node* >::const_iterator node = thread_local_nodes.begin();
-        node != thread_local_nodes.end();
-        ++node )
->>>>>>> df724797
       {
         // We update in a parallel region. Therefore, we need to catch
         // exceptions here and then handle them after the parallel region.
@@ -1109,15 +1088,9 @@
       and not exceptions_raised.at( tid ) );
 
     // End of the slice, we update the number of synaptic elements
-<<<<<<< HEAD
     for ( SparseNodeArray::const_iterator i =
-            kernel().node_manager.get_local_nodes( thrd ).begin();
-          i != kernel().node_manager.get_local_nodes( thrd ).end();
-=======
-    for ( std::vector< Node* >::const_iterator i =
-            kernel().node_manager.get_nodes_on_thread( tid ).begin();
-          i != kernel().node_manager.get_nodes_on_thread( tid ).end();
->>>>>>> df724797
+            kernel().node_manager.get_local_nodes( tid ).begin();
+          i != kernel().node_manager.get_local_nodes( tid ).end();
           ++i )
     {
       Node* node = i->get_node();
