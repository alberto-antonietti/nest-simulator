--- conflicted
+++ resolved
@@ -81,12 +81,7 @@
 
     dir(nest)
 
-<<<<<<< HEAD
-
-One such command is `nest.Models()`, which will return a list of all the
-=======
 One such command is `nest.Models?`, which will return a list of all the
->>>>>>> 641f48c7
 available models you can use. If you want to obtain more information about a
 particular command, you may use IPython’s standard help system.
 
