--- conflicted
+++ resolved
@@ -240,22 +240,6 @@
 echo "+ + + + + + + + + + + + + + + + + + + + + + + + + + + + + + + + + + + + + + + +"
 echo "MSGBLD0230: Configuring CMake."
 cmake \
-<<<<<<< HEAD
-  -DCMAKE_INSTALL_PREFIX="$NEST_RESULT" \
-  -Dwith-optimize=ON \
-  -Dwith-warning=ON \
-  -Dwith-boost=ON \
-  $CONFIGURE_THREADING \
-  $CONFIGURE_MPI \
-  $CONFIGURE_PYTHON \
-  $CONFIGURE_MUSIC \
-  $CONFIGURE_GSL \
-  $CONFIGURE_LTDL \
-  $CONFIGURE_READLINE \
-  $CONFIGURE_SIONLIB \
-  $CONFIGURE_LIBNEUROSIM \
-  ..
-=======
     -DCMAKE_INSTALL_PREFIX="$NEST_RESULT" \
     -Dwith-optimize=ON \
     -Dwith-warning=ON \
@@ -267,10 +251,10 @@
     $CONFIGURE_GSL \
     $CONFIGURE_LTDL \
     $CONFIGURE_READLINE \
+    $CONFIGURE_SIONLIB \
     $CONFIGURE_LIBNEUROSIM \
     ..
 
->>>>>>> dc242e05
 echo "MSGBLD0240: CMake configure completed."
 
 echo
