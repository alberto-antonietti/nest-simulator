# libnestutil/CMakeLists.txt
#
# This file is part of NEST.
#
# Copyright (C) 2004 The NEST Initiative
#
# NEST is free software: you can redistribute it and/or modify
# it under the terms of the GNU General Public License as published by
# the Free Software Foundation, either version 2 of the License, or
# (at your option) any later version.
#
# NEST is distributed in the hope that it will be useful,
# but WITHOUT ANY WARRANTY; without even the implied warranty of
# MERCHANTABILITY or FITNESS FOR A PARTICULAR PURPOSE.  See the
# GNU General Public License for more details.
#
# You should have received a copy of the GNU General Public License
# along with NEST.  If not, see <http://www.gnu.org/licenses/>.

set( nestutil_sources
    block_vector.h
    compose.hpp
<<<<<<< HEAD
    iterator_pair.h
=======
    enum_bitfield.h
>>>>>>> 00e0d3cc
    lockptr.h
    logging_event.h logging_event.cpp
    logging.h
    numerics.h numerics.cpp
    propagator_stability.h propagator_stability.cpp
    sort.h
    stopwatch.h stopwatch.cpp
    string_utils.h
    vector_util.h
    )

add_library( nestutil ${nestutil_sources} )

target_link_libraries( nestutil ${GSL_LIBRARIES} ${SIONLIB_LIBS} )

target_include_directories( nestutil PRIVATE
    ${PROJECT_BINARY_DIR}/libnestutil
    )

install( TARGETS nestutil
    LIBRARY DESTINATION ${CMAKE_INSTALL_LIBDIR}
    ARCHIVE DESTINATION ${CMAKE_INSTALL_LIBDIR}
    RUNTIME DESTINATION ${CMAKE_INSTALL_BINDIR}
    )

FILTER_HEADERS("${nestutil_sources}" install_headers )
install( FILES ${install_headers} ${PROJECT_BINARY_DIR}/libnestutil/config.h
    DESTINATION ${CMAKE_INSTALL_INCLUDEDIR}/nest)<|MERGE_RESOLUTION|>--- conflicted
+++ resolved
@@ -20,11 +20,8 @@
 set( nestutil_sources
     block_vector.h
     compose.hpp
-<<<<<<< HEAD
+    enum_bitfield.h
     iterator_pair.h
-=======
-    enum_bitfield.h
->>>>>>> 00e0d3cc
     lockptr.h
     logging_event.h logging_event.cpp
     logging.h
