/*
 *  numerics.cpp
 *
 *  This file is part of NEST.
 *
 *  Copyright (C) 2004 The NEST Initiative
 *
 *  NEST is free software: you can redistribute it and/or modify
 *  it under the terms of the GNU General Public License as published by
 *  the Free Software Foundation, either version 2 of the License, or
 *  (at your option) any later version.
 *
 *  NEST is distributed in the hope that it will be useful,
 *  but WITHOUT ANY WARRANTY; without even the implied warranty of
 *  MERCHANTABILITY or FITNESS FOR A PARTICULAR PURPOSE.  See the
 *  GNU General Public License for more details.
 *
 *  You should have received a copy of the GNU General Public License
 *  along with NEST.  If not, see <http://www.gnu.org/licenses/>.
 *
 */

<<<<<<< HEAD

=======
>>>>>>> 349c7286
#include "numerics.h"

#ifndef HAVE_M_E

#ifdef HAVE_CMATH_MAKROS_IGNORED
#define M_E_OK
#undef __PURE_CNAME
#include <cmath>
#define __PURE_CNAME
#else
#include <cmath>
#endif

#else
#define M_E_OK
#include <cmath>
#endif


#ifndef HAVE_M_PI

#ifdef HAVE_CMATH_MAKROS_IGNORED
#define M_PI_OK
#endif

#else
#define M_PI_OK
#endif

#if defined( HAVE_STD_NAN )
#include <cmath>
#elif defined( HAVE_NAN )
#include <math.h>
#endif

//
//   e
//
#ifdef HAVE_GSL_1_2

#include <gsl/gsl_math.h>
const double numerics::e = M_E;
const double numerics::pi = M_PI;

#else

#ifdef M_E_OK
const double numerics::e = M_E;
#else
const double numerics::e = 2.71828182845904523536028747135;
#endif

#ifdef M_PI_OK
const double numerics::pi = M_PI;
#else
const double numerics::pi = 3.14159265358979323846264338328;
#endif

#endif

#if defined( HAVE_STD_NAN )
const double numerics::nan = std::nan( NULL );
#elif defined( HAVE_NAN )
const double numerics::nan = NAN;
#else
const double numerics::nan = 0.0 / 0.0;
#endif

// later also in namespace
long
ld_round( double x )
{
  return ( long ) std::floor( x + 0.5 );
}

double
dround( double x )
{
  return std::floor( x + 0.5 );
}

double
dtruncate( double x )
{
  double ip;

  std::modf( x, &ip );
  return ip;
}<|MERGE_RESOLUTION|>--- conflicted
+++ resolved
@@ -20,10 +20,6 @@
  *
  */
 
-<<<<<<< HEAD
-
-=======
->>>>>>> 349c7286
 #include "numerics.h"
 
 #ifndef HAVE_M_E
